--- conflicted
+++ resolved
@@ -270,7 +270,6 @@
     FunctionTy function;
     UserContextAccess<value_type> facing;
     SimpleRuntimeContext ctx;
-<<<<<<< HEAD
     ResolveCache rc;
     LoopStatistics<ForEachTraits<FunctionTy>::NeedsStats> stat;
     ThreadLocalData(const FunctionTy& fn, const char* ln): function(fn), stat(ln) {}
@@ -283,22 +282,6 @@
           wl.push(ii, ee);
           facing.resetPushBuffer();
         }
-=======
-    unsigned long stat_conflicts;
-    unsigned long stat_iterations;
-    unsigned long stat_pushes;
-    const char* loopname;
-    ThreadLocalData(const FunctionTy& fn, const char* ln)
-      : function(fn), stat_conflicts(0), stat_iterations(0), stat_pushes(0), 
-        loopname(ln)
-    {}
-    ~ThreadLocalData() {
-      if (ForEachTraits<FunctionTy>::NeedsStats) {
-        reportStat(loopname, "Conflicts", stat_conflicts);
-        reportStat(loopname, "Commits", stat_iterations - stat_conflicts);
-        reportStat(loopname, "Pushes", stat_pushes);
-        reportStat(loopname, "Iterations", stat_iterations);
->>>>>>> e2892523
       }
       if (ForEachTraits<FunctionTy>::NeedsPIA)
         facing.resetAlloc();
@@ -338,7 +321,6 @@
   const char* loopname;
   bool broke;
 
-<<<<<<< HEAD
   template<int limit, bool inAborted, typename WL>
   bool runQueue(ThreadLocalData& tld, WL& lwl) {
     bool workHappened = false;
@@ -361,65 +343,6 @@
         //      std::cout << "L";
         tld.abortIteration();
         aborted.push(*p, ex.ptr);
-=======
-  inline void commitIteration(ThreadLocalData& tld) {
-    if (ForEachTraits<FunctionTy>::NeedsPush) {
-      //auto ii = tld.facing.getPushBuffer().begin();
-      //auto ee = tld.facing.getPushBuffer().end();
-      auto& pb = tld.facing.getPushBuffer();
-      auto n = pb.size();
-      if (n) {
-	tld.stat_pushes += n;
-        wl.push(pb.begin(), pb.end());
-        pb.clear();
-      }
-    }
-    if (ForEachTraits<FunctionTy>::NeedsPIA)
-      tld.facing.resetAlloc();
-    if (ForEachTraits<FunctionTy>::NeedsAborts)
-      tld.ctx.commitIteration();
-    //++tld.stat_commits;
-  }
-
-  template<typename Item>
-  GALOIS_ATTRIBUTE_NOINLINE
-  void abortIteration(const Item& item, ThreadLocalData& tld) {
-    assert(ForEachTraits<FunctionTy>::NeedsAborts);
-    tld.ctx.cancelIteration();
-    ++tld.stat_conflicts;
-    aborted.push(item);
-    //clear push buffer
-    if (ForEachTraits<FunctionTy>::NeedsPush)
-      tld.facing.resetPushBuffer();
-    //reset allocator
-    if (ForEachTraits<FunctionTy>::NeedsPIA)
-      tld.facing.resetAlloc();
-  }
-
-  inline void doProcess(value_type& val, ThreadLocalData& tld) {
-    if (ForEachTraits<FunctionTy>::NeedsAborts)
-      tld.ctx.startIteration();
-    ++tld.stat_iterations;
-    tld.function(val, tld.facing.data());
-    commitIteration(tld);
-  }
-
-  void runQueueSimple(ThreadLocalData& tld) {
-    Galois::optional<value_type> p;
-    while ((p = wl.pop())) {
-      doProcess(*p, tld);
-    }
-  }
-
-  template<int limit, typename WL>
-  void runQueue(ThreadLocalData& tld, WL& lwl) {
-    Galois::optional<typename WL::value_type> p;
-    int num = 0;
-#ifdef GALOIS_USE_LONGJMP
-    if (setjmp(hackjmp) == 0) {
-      while ((!limit || num++ < limit) && (p = lwl.pop())) {
-	doProcess(aborted.value(*p), tld);
->>>>>>> e2892523
       }
       if (limit) {
         ++num;
@@ -428,11 +351,7 @@
       }
       p = lwl.pop();
     }
-<<<<<<< HEAD
     return workHappened;
-=======
-#endif
->>>>>>> e2892523
   }
 
   GALOIS_ATTRIBUTE_NOINLINE
@@ -445,7 +364,8 @@
     x.clear();
   }
 
-  bool checkEmpty(WorkListTy&, ThreadLocalData&, ...) { return true; }
+  template<typename WL>
+  bool checkEmpty(WL&, ThreadLocalData&, ...) { return true; }
 
   template<typename WL>
   auto checkEmpty(WL& wl, ThreadLocalData& tld, int) -> decltype(wl.empty(), bool()) {
@@ -461,48 +381,25 @@
       setThreadContext(&tld.ctx);
     if (ForEachTraits<FunctionTy>::NeedsPush && !couldAbort)
       tld.facing.setFastPushBack(
-<<<<<<< HEAD
           std::bind(&ForEachWork::fastPushBack, std::ref(*this), std::placeholders::_1));
 
     bool didWork;
-    do {
-      didWork = false;
-      //Run some iterations
-      if (isLeader)
-        didWork = runQueue<32, false>(tld, wl);
-      else
-        didWork = runQueue<ForEachTraits<FunctionTy>::NeedsBreak ? 32 : 0, false>(tld, wl);
-      // Check for abort
-      if (couldAbort)
-        didWork |= handleAborts(tld);
-      if (isLeader)
-        doNetworkWork();
-      // Update node color and prop token
-      term.localTermination(didWork);
-      doNetworkWork();
-    } while (!term.globalTermination() && (!ForEachTraits<FunctionTy>::NeedsBreak || !broke));
-=======
-          std::bind(&ForEachWork::fastPushBack, this, std::placeholders::_1));
-    unsigned long old_iterations = 0;
     while (true) {
       do {
-        // Run some iterations
-        if (couldAbort || ForEachTraits<FunctionTy>::NeedsBreak) {
-          constexpr int __NUM = (ForEachTraits<FunctionTy>::NeedsBreak || isLeader) ? 64 : 0;
-          runQueue<__NUM>(tld, wl);
-          // Check for abort
-          if (couldAbort)
-            handleAborts(tld);
-        } else { // No try/catch
-          runQueueSimple(tld);
-        }
-
-        bool didWork = old_iterations != tld.stat_iterations;
-        old_iterations = tld.stat_iterations;
-
+        didWork = false;
+        //Run some iterations
+        if (isLeader)
+          didWork = runQueue<64, false>(tld, wl);
+        else
+          didWork = runQueue<ForEachTraits<FunctionTy>::NeedsBreak ? 64 : 0, false>(tld, wl);
+        // Check for abort
+        if (couldAbort)
+          didWork |= handleAborts(tld);
+        if (isLeader)
+          doNetworkWork();
         // Update node color and prop token
         term.localTermination(didWork);
-        LL::asmPause(); // Let token propagate
+        doNetworkWork();
       } while (!term.globalTermination() && (!ForEachTraits<FunctionTy>::NeedsBreak || !broke));
 
       if (checkEmpty(wl, tld, 0))
@@ -512,7 +409,6 @@
       initThread();
       getSystemBarrier().wait();
     }
->>>>>>> e2892523
 
     if (couldAbort)
       setThreadContext(0);
@@ -596,46 +492,6 @@
   inGaloisForEach = false;
 }
 
-<<<<<<< HEAD
-template<typename FunctionTy>
-struct WOnEach {
-  FunctionTy& origFunction;
-  WOnEach(FunctionTy& f): origFunction(f) { }
-  void operator()(void) {
-    FunctionTy fn(origFunction);
-    fn(LL::getTID(), activeThreads);   
-  }
-};
-
-template<typename FunctionTy>
-void on_each_impl(FunctionTy fn, const char* loopname = 0) {
-  if (inGaloisForEach)
-    GALOIS_DIE("Nested for_each not supported");
-
-  inGaloisForEach = true;
-  getSystemThreadPool().run(activeThreads, WOnEach<FunctionTy>(fn));
-  inGaloisForEach = false;
-}
-
-//! on each executor with simple barrier.
-template<typename FunctionTy>
-void on_each_simple_impl(FunctionTy fn, const char* loopname = 0) {
-  if (inGaloisForEach)
-    GALOIS_DIE("Nested for_each not supported");
-
-  inGaloisForEach = true;
-  Barrier* b = createSimpleBarrier();
-  b->reinit(activeThreads);
-  getSystemThreadPool().run(activeThreads, 
-    WOnEach<FunctionTy>(fn),
-    std::ref(*b)
-  );
-  delete b;
-  inGaloisForEach = false;
-}
-
-=======
->>>>>>> e2892523
 } // end namespace anonymous
 
 void preAlloc_impl(int num);
