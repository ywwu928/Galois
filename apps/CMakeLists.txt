if(NOT CMAKE_CXX_COMPILER_ID MATCHES "XL")
  add_subdirectory(avi)
<<<<<<< HEAD
=======
  add_subdirectory(clustering)
>>>>>>> 4113c1e4
  add_subdirectory(des)
  add_subdirectory(kruskal)
  add_subdirectory(gmetis)
endif()
add_subdirectory(barneshut)
add_subdirectory(betweennesscentrality)
add_subdirectory(bfs)
add_subdirectory(boruvka)
add_subdirectory(connectedcomponents)
add_subdirectory(delaunayrefinement)
add_subdirectory(delaunaytriangulation)
add_subdirectory(independentset)
add_subdirectory(matching)
add_subdirectory(pagerank)
add_subdirectory(pta)
add_subdirectory(preflowpush)
add_subdirectory(sssp)
add_subdirectory(surveypropagation)
add_subdirectory(spanningtree)
add_subdirectory(tutorial)<|MERGE_RESOLUTION|>--- conflicted
+++ resolved
@@ -1,9 +1,6 @@
 if(NOT CMAKE_CXX_COMPILER_ID MATCHES "XL")
   add_subdirectory(avi)
-<<<<<<< HEAD
-=======
   add_subdirectory(clustering)
->>>>>>> 4113c1e4
   add_subdirectory(des)
   add_subdirectory(kruskal)
   add_subdirectory(gmetis)
