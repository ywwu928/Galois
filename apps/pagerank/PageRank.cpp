--- conflicted
+++ resolved
@@ -22,10 +22,6 @@
  * @author Andrew Lenharth <andrewl@lenharth.org>
  * @author Donald Nguyen <ddn@cs.utexas.edu>
  */
-<<<<<<< HEAD
-=======
-// modified by Joyce Whang <joyce@cs.utexas.edu>
->>>>>>> d38cb825
 
 #include "Galois/config.h"
 #include "Galois/Galois.h"
@@ -61,7 +57,6 @@
 static const float amp2 = (1/tolerance)*(-1); // Joyce
 
 enum Algo {
-<<<<<<< HEAD
   sync_pr,  
 //  sync_pr_undir,
   async,
@@ -71,30 +66,11 @@
   async_prt,
 //  async_prt_undir,
   async_ppr_rsd
-=======
-  graphlab,
-  graphlabAsync,
-  ligra,
-  ligraChi,
-  pull,
-  pull2,
-  pagerankWorklist,
-  serial,
-  synch, // Joyce
-  prt_rsd, // Joyce
-  prt_deg, // Joyce
->>>>>>> d38cb825
 };
 
 cll::opt<std::string> filename(cll::Positional, cll::desc("<input graph>"), cll::Required);
 static cll::opt<std::string> transposeGraphName("graphTranspose", cll::desc("Transpose of input graph"));
-<<<<<<< HEAD
 cll::opt<unsigned int> maxIterations("maxIterations", cll::desc("Maximum iterations"), cll::init(10000000));
-=======
-static cll::opt<bool> symmetricGraph("symmetricGraph", cll::desc("Input graph is symmetric"));
-static cll::opt<std::string> outputPullFilename("outputPull", cll::desc("Precompute data for Pull algorithm to file"));
-cll::opt<unsigned int> maxIterations("maxIterations", cll::desc("Maximum iterations"), cll::init(100000000));
->>>>>>> d38cb825
 cll::opt<unsigned int> memoryLimit("memoryLimit",
     cll::desc("Memory limit for out-of-core algorithms (in MB)"), cll::init(~0U));
 static cll::opt<int> amp("amp", cll::desc("amp for priority"), cll::init(-100));
@@ -104,7 +80,6 @@
 static cll::opt<std::string> algo_str("algo_str", cll::desc("algo_str"), cll::init("NA"));
 static cll::opt<Algo> algo("algo", cll::desc("Choose an algorithm:"),
     cll::values(
-<<<<<<< HEAD
       clEnumValN(Algo::sync_pr, "sync_pr", "Synchronous version..."),
 //      clEnumValN(Algo::sync_pr_undir, "sync_pr_undir", "(Undirected) Synchronous version..."),
       clEnumValN(Algo::async, "async", "Asynchronous without priority version..."),
@@ -115,61 +90,6 @@
 //      clEnumValN(Algo::async_prt_undir, "async_prt_undir", " (Undirected) Prioritized (degree biased residual) version..."),
       clEnumValN(Algo::async_ppr_rsd, "async_ppr_rsd", "Asyncronous PPR"),
       clEnumValEnd), cll::init(Algo::async_prt));
-=======
-      clEnumValN(Algo::pull, "pull", "Use precomputed data perform pull-based algorithm"),
-      clEnumValN(Algo::pull2, "pull2", "Use pull-based algorithm"),
-      clEnumValN(Algo::serial, "serial", "Compute PageRank in serial"),
-      clEnumValN(Algo::synch, "synch", "Synchronous version..."),
-      clEnumValN(Algo::prt_rsd, "prt_rsd", "Prioritized (max. residual) version..."),
-      clEnumValN(Algo::prt_deg, "prt_deg", "Prioritized (degree biased) version..."),
-#ifdef GALOIS_USE_EXP
-      clEnumValN(Algo::graphlab, "graphlab", "Use GraphLab programming model"),
-      clEnumValN(Algo::graphlabAsync, "graphlabAsync", "Use GraphLab-Asynchronous programming model"),
-      clEnumValN(Algo::ligra, "ligra", "Use Ligra programming model"),
-      clEnumValN(Algo::ligraChi, "ligraChi", "Use Ligra and GraphChi programming model"),
-      clEnumValN(Algo::pagerankWorklist, "pagerankWorklist", "Use worklist-based algorithm"),
-#endif
-      clEnumValEnd), cll::init(Algo::pull));
-
-struct SerialAlgo {
-  typedef Galois::Graph::LC_CSR_Graph<PNode,void>
-    ::with_no_lockable<true>::type Graph;
-  typedef Graph::GraphNode GNode;
-
-  std::string name() const { return "Serial"; }
-  
-  void readGraph(Graph& graph) { Galois::Graph::readGraph(graph, filename); }
-
-  struct Initialize {
-    Graph& g;
-    Initialize(Graph& g): g(g) { }
-    void operator()(Graph::GraphNode n) {
-      g.getData(n).value = 1.0;
-      g.getData(n).accum.write(0.0);
-    }
-  };
-
-  void operator()(Graph& graph) {
-    unsigned int iteration = 0;
-    unsigned int numNodes = graph.size();
-
-    while (true) {
-      float max_delta = std::numeric_limits<float>::min();
-      unsigned int small_delta = 0;
-      double sum_delta = 0;
-
-      for (auto ii = graph.begin(), ei = graph.end(); ii != ei; ++ii) {
-        GNode src = *ii;
-        PNode& sdata = graph.getData(src);
-        int neighbors = std::distance(graph.edge_begin(src), graph.edge_end(src));
-        for (auto jj = graph.edge_begin(src), ej = graph.edge_end(src); jj != ej; ++jj) {
-          GNode dst = graph.getEdgeDst(jj);
-          PNode& ddata = graph.getData(dst);
-          float delta =  sdata.value / neighbors;
-          ddata.accum.write(ddata.accum.read() + delta);
-        }
-      }
->>>>>>> d38cb825
 
 
 template<typename Graph>
@@ -307,19 +227,8 @@
 
   typedef Galois::Graph::LC_CSR_Graph<LNode,void>
     ::with_numa_alloc<true>::type
-<<<<<<< HEAD
     Graph;
   typedef Graph::GraphNode GNode;
-=======
-    ::with_no_lockable<true>::type
-    InnerGraph;
-  
-  //! [Define LC_InOut_Graph]
-  typedef Galois::Graph::LC_InOut_Graph<InnerGraph> Graph;
-  //! [Define LC_InOut_Graph]
-  
-  typedef typename Graph::GraphNode GNode;
->>>>>>> d38cb825
 
   std::string name() const { return "SyncUndir"; }
 
@@ -432,164 +341,12 @@
     float getPageRank(int x = 0) { return value; }
   };
 
-<<<<<<< HEAD
   typedef Galois::Graph::LC_CSR_Graph<LNode,void>
     ::with_numa_alloc<true>::type
-=======
-
-
-
-
-
-
-
-
-
-/* ------------------------- Joyce's codes start ------------------------- */
-//---------- parallel synchronous algorithm (original copy: PullAlgo2, readGraph is re-written.)
-struct Synch {
-  struct LNode {
-    float value[2];
-    int id;
-    unsigned int nout;
-    float getPageRank() { return value[1]; }
-    float getPageRank(unsigned int it) { return value[it & 1]; }
-    void setPageRank(unsigned it, float v) { value[(it+1) & 1] = v; }
-  };
-
-  typedef typename Galois::Graph::LC_InlineEdge_Graph<LNode,void>
-    ::with_numa_alloc<true>::type
-    ::with_no_lockable<true>::type
-    InnerGraph;
-  typedef Galois::Graph::LC_InOut_Graph<InnerGraph> Graph;
-  typedef typename Graph::GraphNode GNode;
-
-  std::string name() const { return "Synch"; }
-
-  Galois::GReduceMax<float> max_delta;
-  Galois::GAccumulator<unsigned int> small_delta;
-
-  void readGraph(Graph& graph) {
-    if (transposeGraphName.size()) {
-      Galois::Graph::readGraph(graph, filename, transposeGraphName); 
-    } else {
-      std::cerr << "Need to pass precomputed graph through -graphTranspose option\n";
-      abort();
-    }
-  }
-
-  struct Initialize {
-    Graph& g;
-    Initialize(Graph& g): g(g) { }
-    int idcount = 0;
-    void operator()(Graph::GraphNode n) {
-      LNode& data = g.getData(n, Galois::MethodFlag::NONE);
-      data.value[0] = 1.0;
-      data.value[1] = 1.0;
-      int outs = std::distance(g.edge_begin(n, Galois::MethodFlag::NONE), g.edge_end(n, Galois::MethodFlag::NONE));
-      data.nout = outs;
-      data.id = idcount++;
-    }
-  };
-
-  struct Copy {
-    Graph& g;
-    Copy(Graph& g): g(g) { }
-    void operator()(Graph::GraphNode n) {
-      LNode& data = g.getData(n, Galois::MethodFlag::NONE);
-      data.value[1] = data.value[0];
-    }
-  };
-
-  struct Process {
-    Synch* self;
-    Graph& graph;
-    unsigned int iteration;
-
-    Process(Synch* s, Graph& g, unsigned int i): self(s), graph(g), iteration(i) { }
-
-    void operator()(const GNode& src, Galois::UserContext<GNode>& ctx) {
-      (*this)(src);
-    }
-
-    void operator()(const GNode& src) {
-
-      LNode& sdata = graph.getData(src, Galois::MethodFlag::NONE);
-
-      //std::cout<<sdata.id<<" picked up...\n";
-      double sum = 0;
-      for (auto jj = graph.in_edge_begin(src, Galois::MethodFlag::NONE), ej = graph.in_edge_end(src, Galois::MethodFlag::NONE);
-          jj != ej; ++jj) {
-        GNode dst = graph.getInEdgeDst(jj);
-        LNode& ddata = graph.getData(dst, Galois::MethodFlag::NONE);
-        sum += ddata.getPageRank(iteration) / ddata.nout;
-	//std::cout<<"- id: "<<ddata.id<<"\n";
-      }
-
-      float value = (1.0 - alpha) * sum + alpha;
-      float diff = std::fabs(value - sdata.getPageRank(iteration));
-      sdata.setPageRank(iteration, value);
-      if (diff <= tolerance)
-        self->small_delta += 1;
-      self->max_delta.update(diff);
-    }
-  };
-
-  void operator()(Graph& graph) {
-    unsigned int iteration = 0;
-
-    while (true) {
-      Galois::for_each_local(graph, Process(this, graph, iteration));
-      iteration += 1;
-
-      float delta = max_delta.reduce();
-      size_t sdelta = small_delta.reduce();
-
-      std::cout << "iteration: " << iteration
-        << " max delta: " << delta
-        << " small delta: " << sdelta
-        << " (" << sdelta / (float) graph.size() << ")"
-        << "\n";
-
-      if (delta <= tolerance || iteration >= maxIterations) {
-        break;
-      }
-      max_delta.reset();
-      small_delta.reset();
-    }
-
-    if (iteration >= maxIterations) {
-      std::cout << "Failed to converge\n";
-    }
-
-    if (iteration & 1) {
-      // Result already in right place
-    } else {
-      Galois::do_all_local(graph, Copy(graph));
-    }
-  }
-};
-
-//---------- parallel prioritized asynchronous algorithm (max. residual)
-struct PrtRsd {
-
-  struct LNode {
-    float pagerank;
-    int id;
-    float residual;
-    unsigned int nout;
-    float getPageRank() { return pagerank; }
-    float getResidual() { return residual; }
-  };
-  
-  typedef Galois::Graph::LC_InlineEdge_Graph<LNode,void>
-    :: with_numa_alloc<true>::type
->>>>>>> d38cb825
     InnerGraph;
   typedef Galois::Graph::LC_InOut_Graph<InnerGraph> Graph;
   typedef Graph::GraphNode GNode;
 
-<<<<<<< HEAD
   void check() {
     static_assert(std::is_same<std::iterator_traits<Graph::edge_iterator>::iterator_category,
                   std::random_access_iterator_tag>::value, "Not random");
@@ -597,348 +354,6 @@
                 std::random_access_iterator_tag>::value, "Not random");
     static_assert(std::is_same<std::iterator_traits<Graph::in_edge_iterator>::iterator_category,
               std::random_access_iterator_tag>::value, "Not random");
-=======
-  std::string name() const { return "PrtRsd"; }
-
-  Galois::GReduceMax<float> max_delta;
-  Galois::GAccumulator<unsigned int> small_delta;
-
-  void readGraph(Graph& graph) {
-    if (transposeGraphName.size()) {
-      Galois::Graph::readGraph(graph, filename, transposeGraphName); 
-    } else {
-      std::cerr << "Need to pass precomputed graph through -graphTranspose option\n";
-      abort();
-    }
-  }
-
-  struct Initialize {
-    Graph& g;
-    Initialize(Graph& g): g(g) { }
-    int id=0;
-    void operator()(Graph::GraphNode n) {
-      LNode& data = g.getData(n, Galois::MethodFlag::NONE);
-      data.pagerank = (1.0 - alpha2);
-      data.residual = 0.0;
-      data.id = id++;
-      int outs = std::distance(g.edge_begin(n, Galois::MethodFlag::NONE), g.edge_end(n, Galois::MethodFlag::NONE));
-      data.nout = outs;
-    }
-  };
-
-  struct Process1 {
-    PrtRsd* self;
-    Graph& graph;
-     
-    Process1(PrtRsd* s, Graph& g): self(s), graph(g) { }
-
-    void operator()(const GNode& src, Galois::UserContext<GNode>& ctx) {
-      (*this)(src);
-    }
-
-    void operator()(const GNode& src) {
-      LNode& data = graph.getData(src);
-      // for each out-going neighbour, add residuals
-      for (auto jj = graph.edge_begin(src), ej = graph.edge_end(src); jj != ej; ++jj){
-        GNode dst = graph.getInEdgeDst(jj);
-	LNode& ddata = graph.getData(dst);
-	ddata.residual = (float) ddata.residual + (float) 1/data.nout;   
-      }
-    }
-  }; //--- end of Process1
-
-  struct Process2 {
-    PrtRsd* self;
-    Graph& graph;
-     
-    Process2(PrtRsd* s, Graph& g): self(s), graph(g) { }
-
-    void operator()(const GNode& src, Galois::UserContext<GNode>& ctx) {
-      (*this)(src);
-    }
-
-    void operator()(const GNode& src) {
-      // scale the residual 
-      LNode& data = graph.getData(src, Galois::MethodFlag::NONE);
-      data.residual = alpha2*(1-alpha2)*data.residual;
-    }
-  }; //--- end of Process2
-
-  // define priority
-  typedef std::pair<int, GNode> UpdateRequest;
-  struct UpdateRequestIndexer: public std::unary_function<UpdateRequest, int> {
-  int operator() (const UpdateRequest& val) const {
-    return val.first;
-    }
-  };
-
-  struct Process3 {
-    PrtRsd* self;
-    Graph& graph;
-    Galois::Statistic& pre;
-    Galois::Statistic& post;
-     
-    Process3(PrtRsd* s, Graph& g, Galois::Statistic& _pre, Galois::Statistic& _post): self(s), graph(g), pre(_pre), post(_post) { }
-
-    void operator()(const UpdateRequest& srcRq, Galois::UserContext<UpdateRequest>& ctx) {
-      GNode src = srcRq.second;
-      LNode* node = &graph.getData(src, Galois::MethodFlag::NONE);
-      if ((node->residual < tolerance) || (amp*(int)node->residual != srcRq.first) ) {
-        post += 1;
-        return;
-      }
-      node = &graph.getData(src);
-
-      // update pagerank (consider each in-coming edge)
-      double sum = 0;
-      for (auto jj = graph.in_edge_begin(src, Galois::MethodFlag::NONE), ej = graph.in_edge_end(src, Galois::MethodFlag::NONE); jj != ej; ++jj) {
-        GNode dst = graph.getInEdgeDst(jj);
-        LNode& ddata = graph.getData(dst, Galois::MethodFlag::NONE);
-        sum += ddata.getPageRank() / ddata.nout;
-      }
-
-      double lpr = alpha2*sum + (1-alpha2);
-      double lres = node->residual*alpha2/node->nout;
-      unsigned nopush = 0;
-
-      // update residual (consider each out-going edge)
-      for (auto jj = graph.edge_begin(src, Galois::MethodFlag::NONE), ej = graph.edge_end(src, Galois::MethodFlag::NONE); jj != ej; ++jj){
-        GNode dst = graph.getEdgeDst(jj); 
-        LNode& ddata = graph.getData(dst, Galois::MethodFlag::NONE);
-        float oldR = ddata.residual;
-        ddata.residual += lres;
-	if(ddata.residual>tolerance && ((int)oldR != (int)ddata.residual || oldR <tolerance)) {
-          ctx.push(std::make_pair(amp*(int)ddata.residual, dst)); // max residual
-	} else {
-          ++nopush;
-        }
-      }
-      if (nopush)
-        pre += nopush;
-
-      node->pagerank = lpr;
-      node->residual = 0.0;
-
-    }
-
-  }; //--- end of Process3
-
-  void operator()(Graph& graph) {
-    Galois::Statistic pre("PrePrune");
-    Galois::Statistic post("PostPrune");
-    Galois::for_each_local(graph, Process1(this, graph));
-    Galois::for_each_local(graph, Process2(this, graph)); 
-    std::cout<<"tolerance: "<<tolerance<<", amp2: "<<amp2<<"\n";
-    using namespace Galois::WorkList;
-    typedef dChunkedLIFO<4> dChunk;
-    typedef OrderedByIntegerMetric<UpdateRequestIndexer,dChunk> OBIM;
-#ifdef GALOIS_USE_EXP
-    typedef WorkListTracker<UpdateRequestIndexer, OBIM> dOBIM;
-#else
-    typedef OBIM dOBIM;
-#endif
-    Galois::InsertBag<UpdateRequest> initialWL;
-    Galois::do_all_local(graph, [&initialWL, &graph] (GNode src) {
-	LNode& data = graph.getData(src);
-        if(data.residual>tolerance){
-	  initialWL.push_back(std::make_pair(amp*(int)data.residual, src)); // max residual
-        }
-      });
-    Galois::StatTimer T("InnerTime");
-    T.start();
-    Galois::for_each_local(initialWL, Process3(this, graph, pre, post), Galois::wl<dOBIM>(), Galois::loopname("mainloop"));   
-    T.stop();
-  }
-
-};
-
-
-//---------- parallel prioritized asynchronous algorithm (degree biased)
-struct PrtDeg {
-
-  struct LNode {
-    float pagerank;
-    int id;
-    float residual;
-    unsigned int nout;
-    unsigned int deg;
-    float getPageRank() { return pagerank; }
-    float getResidual() { return residual; }
-  };
-  
-  typedef Galois::Graph::LC_InlineEdge_Graph<LNode,void>
-    :: with_numa_alloc<true>::type
-    :: with_no_lockable<true>::type
-    InnerGraph;
-  typedef Galois::Graph::LC_InOut_Graph<InnerGraph> Graph;
-  typedef Graph::GraphNode GNode;
-
-  std::string name() const { return "PrtDeg"; }
-
-  Galois::GReduceMax<float> max_delta;
-  Galois::GAccumulator<unsigned int> small_delta;
-
-  void readGraph(Graph& graph) {
-    if (transposeGraphName.size()) {
-      Galois::Graph::readGraph(graph, filename, transposeGraphName); 
-    } else {
-      std::cerr << "Need to pass precomputed graph through -graphTranspose option\n";
-      abort();
-    }
-  }
-
-  struct Initialize {
-    Graph& g;
-    Initialize(Graph& g): g(g) { }
-    int id=0;
-    void operator()(Graph::GraphNode n) {
-      LNode& data = g.getData(n, Galois::MethodFlag::NONE);
-      data.pagerank = (1.0 - alpha2);
-      data.residual = 0.0;
-      data.id = id++;
-      int outs = std::distance(g.edge_begin(n, Galois::MethodFlag::NONE), g.edge_end(n, Galois::MethodFlag::NONE));
-      data.nout = outs;
-      int ins = std::distance(g.in_edge_begin(n, Galois::MethodFlag::NONE), g.in_edge_end(n, Galois::MethodFlag::NONE));
-      data.deg = outs + ins;
-    }
-  };
-
-  struct Process1 {
-    PrtDeg* self;
-    Graph& graph;
-     
-    Process1(PrtDeg* s, Graph& g): self(s), graph(g) { }
-
-    void operator()(const GNode& src, Galois::UserContext<GNode>& ctx) {
-      (*this)(src);
-    }
-
-    void operator()(const GNode& src) {
-      LNode& data = graph.getData(src, Galois::MethodFlag::NONE);
-      // for each out-going neighbour, add residuals
-      for (auto jj = graph.edge_begin(src, Galois::MethodFlag::NONE), ej = graph.edge_end(src, Galois::MethodFlag::NONE); jj != ej; ++jj){
-        GNode dst = graph.getInEdgeDst(jj);
-	LNode& ddata = graph.getData(dst, Galois::MethodFlag::NONE);
-	ddata.residual = (float) ddata.residual + (float) 1/data.nout;   
-      }
-    }
-  }; //--- end of Process1
-
-  struct Process2 {
-    PrtDeg* self;
-    Graph& graph;
-     
-    Process2(PrtDeg* s, Graph& g): self(s), graph(g) { }
-
-    void operator()(const GNode& src, Galois::UserContext<GNode>& ctx) {
-      (*this)(src);
-    }
-
-    void operator()(const GNode& src) {
-      // scale the residual 
-      LNode& data = graph.getData(src, Galois::MethodFlag::NONE);
-      data.residual = alpha2*(1-alpha2)*data.residual;
-    }
-  }; //--- end of Process2
-
-  // define priority
-  typedef std::pair<int, GNode> UpdateRequest;
-  struct UpdateRequestIndexer: public std::unary_function<UpdateRequest, int> {
-  int operator() (const UpdateRequest& val) const {
-    return val.first;
-    }
-  };
-
-  struct Process3 {
-    PrtDeg* self;
-    Graph& graph;
-     
-    Process3(PrtDeg* s, Graph& g): self(s), graph(g) { }
-
-    void operator()(const UpdateRequest& srcRq, Galois::UserContext<UpdateRequest>& ctx) {
-      GNode src = srcRq.second;
-      LNode* node = &graph.getData(src, Galois::MethodFlag::NONE);
-      int tmp=(*node).residual*amp/(*node).deg; // degree biased
-      if(tmp != srcRq.first){
-	return;
-      }else if((*node).residual<tolerance){
-	std::cout<<"amp should be adjusted... results are not reliable... "<<tmp<<" "<<srcRq.first<<" "<<(*node).residual<<"\n";
-	return;
-      }
-
-      // update pagerank (consider each in-coming edge)
-      double sum = 0;
-      for (auto jj = graph.in_edge_begin(src, Galois::MethodFlag::NONE), ej = graph.in_edge_end(src, Galois::MethodFlag::NONE); jj != ej; ++jj) {
-        GNode dst = graph.getInEdgeDst(jj);
-        LNode& ddata = graph.getData(dst, Galois::MethodFlag::NONE);
-        sum += ddata.getPageRank() / ddata.nout;
-      }
-      node->pagerank = alpha2*sum + (1-alpha2);
-     
-      // update residual (consider each out-going edge)
-      for (auto jj = graph.edge_begin(src, Galois::MethodFlag::NONE), ej = graph.edge_end(src, Galois::MethodFlag::NONE); jj != ej; ++jj){
-        GNode dst = graph.getEdgeDst(jj); 
-        LNode& ddata = graph.getData(dst, Galois::MethodFlag::NONE);
-        ddata.residual = (float) ddata.residual + (float) node->residual*alpha2/node->nout;
-	if(ddata.residual>tolerance){
-	  ctx.push(std::make_pair(ddata.residual*amp/ddata.deg, dst)); // degree biased
- 	}
-      }
-      node->residual = 0.0;
-
-    }
-
-  }; //--- end of Process3
-
-  void operator()(Graph& graph) {
-  
-    Galois::for_each_local(graph, Process1(this, graph));
-    Galois::for_each_local(graph, Process2(this, graph)); 
-    std::cout<<"tolerance: "<<tolerance<<", amp: "<<amp<<"\n";
-    using namespace Galois::WorkList;
-    typedef dChunkedLIFO<16> dChunk;
-    typedef OrderedByIntegerMetric<UpdateRequestIndexer,dChunk> OBIM;
-     Galois::InsertBag<UpdateRequest> initialWL;
-    for (auto ii = graph.begin(), ei = graph.end(); ii != ei; ++ii) {
-        GNode src = *ii;
-	LNode& data = graph.getData(src, Galois::MethodFlag::NONE);
-        if(data.residual>tolerance){
-	  initialWL.push_back(std::make_pair(data.residual*amp/data.deg, src)); // degree biased
-        }
-    }
-    Galois::for_each_local(initialWL, Process3(this, graph), Galois::wl<OBIM>());   
-  }
-
-};
-/* ------------------------- Joyce's codes end ------------------------- */
-
-
-
-
-
-
-
-
-
-
-//! Transpose in-edges to out-edges
-//![WriteGraph]
-static void precomputePullData() {
-  typedef Galois::Graph::LC_CSR_Graph<size_t, void>
-    ::with_no_lockable<true>::type InputGraph;
-  typedef InputGraph::GraphNode InputNode;
-  typedef Galois::Graph::FileGraphWriter OutputGraph;
-  //typedef OutputGraph::GraphNode OutputNode;
-
-  InputGraph input;
-  OutputGraph output;
-  Galois::Graph::readGraph(input, filename); 
-
-  size_t node_id = 0;
-  for (auto ii = input.begin(), ei = input.end(); ii != ei; ++ii) {
-    InputNode src = *ii;
-    input.getData(src) = node_id++;
->>>>>>> d38cb825
   }
 
 
@@ -1091,7 +506,6 @@
 
   std::string name() const { return "AsyncRsd"; }
 
-<<<<<<< HEAD
   void readGraph(Graph& graph) {
     if (transposeGraphName.size()) {
       Galois::Graph::readGraph(graph, filename, transposeGraphName); 
@@ -1314,13 +728,6 @@
   double d = n.residual / n.deg;
   //double d = n.residual;
   return (int)(d * amp); //d > 0.1 ? 0 : 1;//-1*(int)sqrt(-1*d*amp);
-=======
-  float* t = output.finish<float>();
-  std::uninitialized_copy(std::make_move_iterator(edgeData.begin()), std::make_move_iterator(edgeData.end()), t);
-  
-  output.toFile(outputPullFilename);
-  std::cout << "Wrote " << outputPullFilename << "\n";
->>>>>>> d38cb825
 }
 //![WriteGraph]
 
@@ -2084,7 +1491,6 @@
   Galois::StatTimer T("TotalTime");
   T.start();
   switch (algo) {
-<<<<<<< HEAD
     case Algo::sync_pr: run<Sync>(); break;
     //case Algo::sync_pr_undir: run<SyncUndir>(); break;
     case Algo::async: run<Async>(); break;
@@ -2094,21 +1500,6 @@
     case Algo::async_prt: run<AsyncPrt>(); break;
     //case Algo::async_prt_undir: run<AsyncPrtUndir>(); break;
     case Algo::async_ppr_rsd: runPPR<PPRAsyncRsd>(); break;
-=======
-    case Algo::pull: run<PullAlgo>(); break;
-    case Algo::pull2: run<PullAlgo2>(); break;
-    case Algo::synch: run<Synch>(); break;
-    case Algo::prt_rsd: run<PrtRsd>(); break;
-    case Algo::prt_deg: run<PrtDeg>(); break;
-#ifdef GALOIS_USE_EXP
-    case Algo::ligra: run<LigraAlgo<false> >(); break;
-    case Algo::ligraChi: run<LigraAlgo<true> >(); break;
-    case Algo::graphlab: run<GraphLabAlgo<false,false> >(); break;
-    case Algo::graphlabAsync: run<GraphLabAlgo<true,true> >(); break;
-    case Algo::pagerankWorklist: run<PagerankDelta>(); break;
-#endif
-    case Algo::serial: run<SerialAlgo>(); break;
->>>>>>> d38cb825
     default: std::cerr << "Unknown algorithm\n"; abort();
   }
   T.stop();
