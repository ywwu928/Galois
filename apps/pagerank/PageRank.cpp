--- conflicted
+++ resolved
@@ -80,24 +80,15 @@
 static cll::opt<std::string> algo_str("algo_str", cll::desc("algo_str"), cll::init("NA"));
 static cll::opt<Algo> algo("algo", cll::desc("Choose an algorithm:"),
     cll::values(
-<<<<<<< HEAD
-      clEnumValN(Algo::sync_pr, "sync_pr", "Synchronous version..."),
-//      clEnumValN(Algo::sync_pr_undir, "sync_pr_undir", "(Undirected) Synchronous version..."),
-      clEnumValN(Algo::async, "async", "Asynchronous without priority version..."),
-//      clEnumValN(Algo::async_undir, "async_undir", "(Undirected) Asynchronous without priority version..."),
-      clEnumValN(Algo::async_rsd, "async_rsd", "Residual-based asynchronous version..."),
-//      clEnumValN(Algo::async_rsd_undir, "async_rsd_undir", "(Undirected) Residual-based asynchronous version..."),
-      clEnumValN(Algo::async_prt, "async_prt", "Prioritized (degree biased residual) version..."),
-//      clEnumValN(Algo::async_prt_undir, "async_prt_undir", " (Undirected) Prioritized (degree biased residual) version..."),
-      clEnumValN(Algo::async_ppr_rsd, "async_ppr_rsd", "Asyncronous PPR"),
-      clEnumValEnd), cll::init(Algo::async_prt));
-=======
       clEnumValN(Algo::pull, "pull", "Use precomputed data perform pull-based algorithm"),
       clEnumValN(Algo::pull2, "pull2", "Use pull-based algorithm"),
       clEnumValN(Algo::serial, "serial", "Compute PageRank in serial"),
       clEnumValN(Algo::synch, "synch", "Synchronous version..."),
       clEnumValN(Algo::prt_rsd, "prt_rsd", "Prioritized (max. residual) version..."),
       clEnumValN(Algo::prt_deg, "prt_deg", "Prioritized (degree biased) version..."),
+      clEnumValN(Algo::async_rsd, "async_rsd", "Residual-based asynchronous version..."),
+      clEnumValN(Algo::async_prt, "async_prt", "Prioritized (degree biased residual) version..."),
+      clEnumValN(Algo::async_ppr_rsd, "async_ppr_rsd", "Asyncronous PPR"),
 #ifdef GALOIS_USE_EXP
       clEnumValN(Algo::graphlab, "graphlab", "Use GraphLab programming model"),
       clEnumValN(Algo::graphlabAsync, "graphlabAsync", "Use GraphLab-Asynchronous programming model"),
@@ -124,7 +115,6 @@
       g.getData(n).accum.write(0.0);
     }
   };
->>>>>>> 1d6a2502
 
 
 template<typename Graph>
@@ -176,13 +166,6 @@
     }
   }
 
-<<<<<<< HEAD
-  struct Copy {
-    Graph& g;
-    Copy(Graph& g): g(g) { }
-    void operator()(Graph::GraphNode n) {
-      LNode& data = g.getData(n);
-=======
   struct Initialize {
     Graph& g;
     Initialize(Graph& g): g(g) { }
@@ -198,7 +181,6 @@
     Copy(Graph& g): g(g) { }
     void operator()(Graph::GraphNode n) const {
       LNode& data = g.getData(n, Galois::MethodFlag::NONE);
->>>>>>> 1d6a2502
       data.value[1] = data.value[0];
     }
   };
@@ -295,33 +277,19 @@
   struct Initialize {
     Graph& g;
     Initialize(Graph& g): g(g) { }
-<<<<<<< HEAD
     void operator()(Graph::GraphNode n) {
       LNode& data = g.getData(n);
       data.value[0] = (1.0 - alpha);
       data.value[1] = (1.0 - alpha);
       data.nout = std::distance(g.edge_begin(n), g.edge_end(n));
-=======
-    void operator()(Graph::GraphNode n) const {
-      LNode& data = g.getData(n, Galois::MethodFlag::NONE);
-      data.value[0] = 1.0;
-      data.value[1] = 1.0;
-      int outs = std::distance(g.edge_begin(n, Galois::MethodFlag::NONE), g.edge_end(n, Galois::MethodFlag::NONE));
-      data.nout = outs;
->>>>>>> 1d6a2502
     }
   };
 
   struct Copy {
     Graph& g;
     Copy(Graph& g): g(g) { }
-<<<<<<< HEAD
     void operator()(Graph::GraphNode n) {
       LNode& data = g.getData(n);
-=======
-    void operator()(Graph::GraphNode n) const {
-      LNode& data = g.getData(n, Galois::MethodFlag::NONE);
->>>>>>> 1d6a2502
       data.value[1] = data.value[0];
     }
   };
@@ -398,23 +366,8 @@
 
 
 
-<<<<<<< HEAD
 /*------------------------------ asynchronous, global, directed (reference: PagerankDelta) ------------------------------*/
 struct Async {
-=======
-
-
-
-
-
-
-/* ------------------------- Joyce's codes start ------------------------- */
-//---------- parallel synchronous algorithm (original copy: PullAlgo2, readGraph is re-written.)
-
-int idcount = 0;
-
-struct Synch {
->>>>>>> 1d6a2502
   struct LNode {
     float value;
     bool flag; // tracking if it is in the worklist
@@ -450,7 +403,6 @@
     }
   }
 
-<<<<<<< HEAD
   struct Process {
     Graph& graph;
      
@@ -479,18 +431,6 @@
         }
       } 
       
-=======
-  struct Initialize {
-    Graph& g;
-    Initialize(Graph& g): g(g) { }
-    void operator()(Graph::GraphNode n) const {
-      LNode& data = g.getData(n, Galois::MethodFlag::NONE);
-      data.value[0] = 1.0;
-      data.value[1] = 1.0;
-      int outs = std::distance(g.edge_begin(n, Galois::MethodFlag::NONE), g.edge_end(n, Galois::MethodFlag::NONE));
-      data.nout = outs;
-      data.id = idcount++;
->>>>>>> 1d6a2502
     }
 
   };
@@ -526,19 +466,12 @@
 
   struct Initialize {
     Graph& g;
-<<<<<<< HEAD
     Initialize(Graph& g): g(g) { }
     void operator()(Graph::GraphNode n) {
       LNode& data = g.getData(n);
       data.value = (1.0 - alpha);
       data.nout = std::distance(g.edge_begin(n), g.edge_end(n));
       data.flag = true;
-=======
-    Copy(Graph& g): g(g) { }
-    void operator()(Graph::GraphNode n) const {
-      LNode& data = g.getData(n, Galois::MethodFlag::NONE);
-      data.value[1] = data.value[0];
->>>>>>> 1d6a2502
     }
   };
   
@@ -727,22 +660,12 @@
   struct Initialize {
     Graph& g;
     Initialize(Graph& g): g(g) { }
-<<<<<<< HEAD
     void operator()(Graph::GraphNode n) {
       LNode& data = g.getData(n);
       data.value = (1.0 - alpha);
       data.nout = std::distance(g.edge_begin(n), g.edge_end(n));
       data.flag = true;
       data.residual = 0.0;
-=======
-    void operator()(Graph::GraphNode n) const {
-      LNode& data = g.getData(n, Galois::MethodFlag::NONE);
-      data.pagerank = (1.0 - alpha2);
-      data.residual = 0.0;
-      data.id = idcount++;
-      int outs = std::distance(g.edge_begin(n, Galois::MethodFlag::NONE), g.edge_end(n, Galois::MethodFlag::NONE));
-      data.nout = outs;
->>>>>>> 1d6a2502
     }
   };
 
@@ -1033,24 +956,12 @@
   struct Initialize {
     Graph& g;
     Initialize(Graph& g): g(g) { }
-<<<<<<< HEAD
     void operator()(Graph::GraphNode n) {
       LNode& data = g.getData(n);
       data.pagerank = (1.0 - alpha);
       data.residual = 0.0;
       data.nout = std::distance(g.edge_begin(n), g.edge_end(n));
       data.deg = data.nout;
-=======
-    void operator()(Graph::GraphNode n) const {
-      LNode& data = g.getData(n, Galois::MethodFlag::NONE);
-      data.pagerank = (1.0 - alpha2);
-      data.residual = 0.0;
-      data.id = idcount++;
-      int outs = std::distance(g.edge_begin(n, Galois::MethodFlag::NONE), g.edge_end(n, Galois::MethodFlag::NONE));
-      data.nout = outs;
-      int ins = std::distance(g.in_edge_begin(n, Galois::MethodFlag::NONE), g.in_edge_end(n, Galois::MethodFlag::NONE));
-      data.deg = outs + ins;
->>>>>>> 1d6a2502
     }
   };
 
