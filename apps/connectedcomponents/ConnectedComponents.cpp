/** Connected components -*- C++ -*-
 * @file
 *
 * A simple spanning tree algorithm to demostrate the Galois system.
 *
 * @section License
 *
 * Galois, a framework to exploit amorphous data-parallelism in irregular
 * programs.
 *
 * Copyright (C) 2012, The University of Texas at Austin. All rights reserved.
 * UNIVERSITY EXPRESSLY DISCLAIMS ANY AND ALL WARRANTIES CONCERNING THIS
 * SOFTWARE AND DOCUMENTATION, INCLUDING ANY WARRANTIES OF MERCHANTABILITY,
 * FITNESS FOR ANY PARTICULAR PURPOSE, NON-INFRINGEMENT AND WARRANTIES OF
 * PERFORMANCE, AND ANY WARRANTY THAT MIGHT OTHERWISE ARISE FROM COURSE OF
 * DEALING OR USAGE OF TRADE.  NO WARRANTY IS EITHER EXPRESS OR IMPLIED WITH
 * RESPECT TO THE USE OF THE SOFTWARE OR DOCUMENTATION. Under no circumstances
 * shall University be liable for incidental, special, indirect, direct or
 * consequential damages or loss of profits, interruption of business, or
 * related expenses which may arise from use of Software or Documentation,
 * including but not limited to those resulting from defects in Software and/or
 * Documentation, or loss or inaccuracy of data of any kind.
 *
 * @author Donald Nguyen <ddn@cs.utexas.edu>
 */
#include "Galois/Galois.h"
#include "Galois/Accumulator.h"
#include "Galois/Bag.h"
#include "Galois/Statistic.h"
#include "Galois/UnionFind.h"
#include "Galois/Graphs/LCGraph.h"
#include "Galois/ParallelSTL/ParallelSTL.h"
#include "llvm/Support/CommandLine.h"

#include "Lonestar/BoilerPlate.h"

#include "boost/optional.hpp"

#include <utility>
#include <vector>
#include <algorithm>
#include <iostream>

const char* name = "Connected Components";
const char* desc = "Compute connected components of a graph";
const char* url = 0;

enum Algo {
  serial,
  asynchronous,
  synchronous
};

enum WriteType {
  none,
  largest
};

namespace cll = llvm::cl;
static cll::opt<std::string> inputFilename(cll::Positional, cll::desc("<input file>"), cll::Required);
static cll::opt<std::string> outputFilename(cll::Positional, cll::desc("[output file]"));
static cll::opt<WriteType> writeType("output", cll::desc("Output type:"),
    cll::values(
      clEnumVal(none, "None"),
      clEnumVal(largest, "Write largest component"),
      clEnumValEnd), cll::init(none));
static cll::opt<Algo> algo("algo", cll::desc("Choose an algorithm:"),
    cll::values(
      clEnumVal(serial, "Serial"),
      clEnumVal(asynchronous, "Asynchronous"),
      clEnumVal(synchronous, "Synchronous"),
      clEnumValEnd), cll::init(asynchronous));

struct Node: public Galois::UnionFindNode<Node> {
  unsigned int id;
};

#ifdef GALOIS_USE_NUMA
typedef Galois::Graph::LC_Numa_Graph<Node,void> Graph;
#else
typedef Galois::Graph::LC_CSR_Graph<Node,void> Graph;
#endif

typedef Graph::GraphNode GNode;

Graph graph;

std::ostream& operator<<(std::ostream& os, const Node& n) {
  os << "[id: " << n.id << ", c: " << n.find()->id << "]";
  return os;
}

/** 
 * Serial connected components algorithm. Just use union-find.
 */
struct SerialAlgo {
  struct Merge {
    void operator()(const GNode& src) const {
      Node& sdata = graph.getData(src, Galois::MethodFlag::NONE);
      
      for (Graph::edge_iterator ii = graph.edge_begin(src, Galois::MethodFlag::NONE),
          ei = graph.edge_end(src, Galois::MethodFlag::NONE); ii != ei; ++ii) {
        GNode dst = graph.getEdgeDst(ii);
        Node& ddata = graph.getData(dst, Galois::MethodFlag::NONE);
        sdata.merge(&ddata);
      }
    }
  };

  void initialize() { }

  void operator()() {
    Galois::do_all_local(graph, Merge());
  }
};

/**
 * Synchronous connected components algorithm.  Initially all nodes are in
 * their own component. Then, we merge endpoints of edges to form the spanning
 * tree. Merging is done in two phases to simplify concurrent updates: (1)
 * find components and (2) union components.  Since the merge phase does not
 * do any finds, we only process a fraction of edges at a time; otherwise,
 * the union phase may unnecessarily merge two endpoints in the same
 * component.
 */
struct SynchronousAlgo {
  struct Edge {
    GNode src;
    Node* ddata;
    int count;
    Edge(GNode src, Node* ddata, int count): src(src), ddata(ddata), count(count) { }
  };

  Galois::InsertBag<Edge> wls[2];
  Galois::InsertBag<Edge>* next;
  Galois::InsertBag<Edge>* cur;

  struct Initialize {
    Galois::InsertBag<Edge>& next;
    Initialize(Galois::InsertBag<Edge>& next): next(next) { }

    //! Add the first edge between components to the worklist
    void operator()(const GNode& src) const {
      for (Graph::edge_iterator ii = graph.edge_begin(src, Galois::MethodFlag::NONE),
          ei = graph.edge_end(src, Galois::MethodFlag::NONE); ii != ei; ++ii) {
        GNode dst = graph.getEdgeDst(ii);
        Node& ddata = graph.getData(dst, Galois::MethodFlag::NONE);
        next.push(Edge(src, &ddata, 0));
        break;
      }
    }
  };

  struct Merge {
    Galois::Statistic& emptyMerges;
    Merge(Galois::Statistic& e): emptyMerges(e) { }

    void operator()(const Edge& edge) const {
      Node& sdata = graph.getData(edge.src, Galois::MethodFlag::NONE);
      if (!sdata.merge(edge.ddata))
        emptyMerges += 1;
    }
  };

  struct Find {
    typedef int tt_does_not_need_aborts;
    typedef int tt_does_not_need_parallel_push;
    typedef int tt_does_not_need_stats;

    Galois::InsertBag<Edge>& next;
    Find(Galois::InsertBag<Edge>& next): next(next) { }

    //! Add the next edge between components to the worklist
    void operator()(const Edge& edge, Galois::UserContext<Edge>&) const {
      (*this)(edge);
    }

    void operator()(const Edge& edge) const {
      GNode src = edge.src;
      Node& sdata = graph.getData(src, Galois::MethodFlag::NONE);
      Node* scomponent = sdata.findAndCompress();
      Graph::edge_iterator ii = graph.edge_begin(src, Galois::MethodFlag::NONE);
      Graph::edge_iterator ei = graph.edge_end(src, Galois::MethodFlag::NONE);
      int count = edge.count + 1;
      std::advance(ii, count);
      for (; ii != ei; ++ii, ++count) {
        GNode dst = graph.getEdgeDst(ii);
        Node& ddata = graph.getData(dst, Galois::MethodFlag::NONE);
        Node* dcomponent = ddata.findAndCompress();
        if (scomponent != dcomponent) {
          next.push(Edge(src, dcomponent, count));
          break;
        }
      }
    }
  };

  void initialize() { 
    cur = &wls[0];
    next = &wls[1];
    Galois::do_all_local(graph, Initialize(*cur));
  }

  void operator()() {
    Galois::Statistic rounds("Rounds");
    Galois::Statistic emptyMerges("EmptyMerges");

    while (!cur->empty()) {
      Galois::do_all_local(*cur, Merge(emptyMerges));
      Galois::for_each_local(*cur, Find(*next));
      cur->clear();
      std::swap(cur, next);
      rounds += 1;
    }
  }
};

/**
 * Like synchronous algorithm, but if we restrict path compression, we
 * can perform unions and finds concurrently.
 */
struct AsynchronousAlgo {
  struct Merge {
    typedef int tt_does_not_need_aborts;
    typedef int tt_does_not_need_parallel_push;
    typedef int tt_does_not_need_stats;

    Galois::Statistic& emptyMerges;
    Merge(Galois::Statistic& e): emptyMerges(e) { }

    //! Add the next edge between components to the worklist
    void operator()(const GNode& src, Galois::UserContext<GNode>&) const {
      (*this)(src);
    }

    void operator()(const GNode& src) const {
      Node& sdata = graph.getData(src, Galois::MethodFlag::NONE);

      for (Graph::edge_iterator ii = graph.edge_begin(src, Galois::MethodFlag::NONE),
          ei = graph.edge_end(src, Galois::MethodFlag::NONE); ii != ei; ++ii) {
        GNode dst = graph.getEdgeDst(ii);
        Node& ddata = graph.getData(dst, Galois::MethodFlag::NONE);
        if (!sdata.merge(&ddata))
          emptyMerges += 1;
      }
    }
  };

  void initialize() { }

  void operator()() {
    Galois::Statistic emptyMerges("EmptyMerges");
    Galois::for_each_local(graph, Merge(emptyMerges));
  }
};

struct is_bad {
  bool operator()(const GNode& n) const {
    Node& me = graph.getData(n);
    for (Graph::edge_iterator ii = graph.edge_begin(n), ei = graph.edge_end(n); ii != ei; ++ii) {
      GNode dst = graph.getEdgeDst(ii);
      Node& data = graph.getData(dst);
      if (data.findAndCompress() != me.findAndCompress()) {
        std::cerr << "not in same component: " << me << " and " << data << "\n";
        return true;
      }
    }
    return false;
  }
};

bool verify() {
  return Galois::ParallelSTL::find_if(graph.begin(), graph.end(), is_bad()) == graph.end();
}

void writeComponent(Node* component) {
  // id == 1 if node is in component
  size_t numEdges = 0;
  size_t numNodes = 0;
  for (Graph::iterator ii = graph.begin(), ei = graph.end(); ii != ei; ++ii) {
    Node& data = graph.getData(*ii);
    data.id = data.findAndCompress() == component ? 1 : 0;
    if (data.id) {
      size_t degree = 
        std::distance(graph.edge_begin(*ii, Galois::MethodFlag::NONE), graph.edge_end(*ii, Galois::MethodFlag::NONE));
      numEdges += degree;
      numNodes += 1;
    }
  }

  typedef Galois::Graph::FileGraphParser Parser;
  Parser p;
  p.setNumNodes(numNodes);
  p.setNumEdges(numEdges);

  p.phase1();
  // partial sums of ids: id == new_index + 1
  Node* prev = 0;
  for (Graph::iterator ii = graph.begin(), ei = graph.end(); ii != ei; ++ii) {
    Node& data = graph.getData(*ii);
    if (prev)
      data.id = prev->id + data.id;
    if (data.findAndCompress() == component) {
      size_t degree = 
        std::distance(graph.edge_begin(*ii, Galois::MethodFlag::NONE), graph.edge_end(*ii, Galois::MethodFlag::NONE));
      size_t sid = data.id - 1;
      assert(sid < numNodes);
      p.incrementDegree(sid, degree);
    }
    
    prev = &data;
  }

  assert(!prev || prev->id == numNodes);

  p.phase2();
  for (Graph::iterator ii = graph.begin(), ei = graph.end(); ii != ei; ++ii) {
    Node& data = graph.getData(*ii);
    if (data.findAndCompress() != component)
      continue;

    size_t sid = data.id - 1;

    for (Graph::edge_iterator jj = graph.edge_begin(*ii, Galois::MethodFlag::NONE),
        ej = graph.edge_end(*ii, Galois::MethodFlag::NONE); jj != ej; ++jj) {
      GNode dst = graph.getEdgeDst(jj);
      Node& ddata = graph.getData(dst, Galois::MethodFlag::NONE);
      size_t did = ddata.id - 1;

      //assert(ddata.component == component);
      assert(sid < numNodes && did < numNodes);
      p.addNeighbor(sid, did);
    }
  }

<<<<<<< HEAD
  p.finish();
=======
  p.finish<void>();
>>>>>>> 5c21ff6a

  std::cout << "Writing largest component to " << outputFilename
    << " (nodes: " << numNodes << " edges: " << numEdges << ")\n";

  p.structureToFile(outputFilename.c_str());
}

struct CountLargest {
  typedef std::map<Node*,int> Map;

  struct Accums {
    Galois::GMapElementAccumulator<Map> map;
    Galois::GAccumulator<size_t> trivial;
  };

  Accums& accums;
  
  CountLargest(Accums& accums): accums(accums) { }
  
  void operator()(const GNode& x) {
    Node& n = graph.getData(x, Galois::MethodFlag::NONE);
    // Ignore trivial components
    if (n.isRep()) {
      accums.trivial += 1;
      return;
    }

    accums.map.update(n.findAndCompress(), 1);
  }
};

struct ComponentSizePair {
  Node* component;
  int size;

  struct Max {
    ComponentSizePair operator()(const ComponentSizePair& a, const ComponentSizePair& b) const {
      if (a.size > b.size)
        return a;
      return b;
    }
  };

  ComponentSizePair(): component(0), size(0) { }
  ComponentSizePair(Node* c, int s): component(c), size(s) { }
};

struct ReduceMax {
  typedef Galois::GSimpleReducible<ComponentSizePair,ComponentSizePair::Max> Accum;

  Accum& accum;

  ReduceMax(Accum& accum): accum(accum) { }

  void operator()(const std::pair<Node*,int>& x) {
    accum.update(ComponentSizePair(x.first, x.second));
  }
};

// XXX: Good example of need to fix current system for reductions
Node* findLargest() {
  CountLargest::Accums accums;
  Galois::do_all(graph.begin(), graph.end(), CountLargest(accums));
  CountLargest::Map& map = accums.map.reduce();
  size_t trivialComponents = accums.trivial.reduce();

  ReduceMax::Accum accumMax;
  Galois::do_all(map.begin(), map.end(), ReduceMax(accumMax));
  ComponentSizePair& largest = accumMax.reduce();

  // Compensate for dropping trivial entries of components
  double ratio = graph.size() - trivialComponents + map.size();
  size_t largestSize = largest.size + 1;
  if (ratio)
    ratio = largestSize / ratio;

  std::cout << "Number of components: " << map.size() 
    << " (largest: " << largestSize << " [" << ratio << "])\n";

  return largest.component;
}

template<typename Algo>
void run() {
  Algo algo;

  Galois::StatTimer Tinitial("AlgoInitializeTime");
  Tinitial.start();
  algo.initialize();
  Tinitial.stop();

  Galois::StatTimer T;
  T.start();
  algo();
  T.stop();
}

int main(int argc, char** argv) {
  Galois::StatManager statManager;
  LonestarStart(argc, argv, name, desc, url);

  Galois::StatTimer Tinitial("InitializeTime");
  Tinitial.start();
  graph.structureFromFile(inputFilename);

  unsigned int id = 0;
  for (Graph::iterator ii = graph.begin(), ei = graph.end(); ii != ei; ++ii, ++id) {
    Node& n = graph.getData(*ii);
    n.id = id;
  }
  Tinitial.stop();
  
  // XXX Test if preallocation matters
  //Galois::preAlloc(numThreads);
  Galois::Statistic("MeminfoPre", Galois::Runtime::MM::pageAllocInfo());
  switch (algo) {
    case serial: run<SerialAlgo>(); break;
    case synchronous: run<SynchronousAlgo>(); break;
    case asynchronous: run<AsynchronousAlgo>(); break;
    default: std::cerr << "Unknown algo: " << algo << "\n";
  }
  Galois::Statistic("MeminfoPost", Galois::Runtime::MM::pageAllocInfo());

  if (!skipVerify || writeType == largest) {
    Node* component = findLargest();
    if (!verify()) {
      std::cerr << "verification failed\n";
      assert(0 && "verification failed");
      abort();
    }
    if (writeType == largest && component) {
      writeComponent(component);
    }
  }

  return 0;
}<|MERGE_RESOLUTION|>--- conflicted
+++ resolved
@@ -333,11 +333,7 @@
     }
   }
 
-<<<<<<< HEAD
-  p.finish();
-=======
   p.finish<void>();
->>>>>>> 5c21ff6a
 
   std::cout << "Writing largest component to " << outputFilename
     << " (nodes: " << numNodes << " edges: " << numEdges << ")\n";
