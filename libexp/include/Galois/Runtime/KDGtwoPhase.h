/** KDG two phase executor -*- C++ -*-
 * @file
 * @section License
 *
 * This file is part of Galois.  Galoisis a framework to exploit
 * amorphous data-parallelism in irregular programs.
 *
 * Galois is free software: you can redistribute it and/or modify it
 * under the terms of the GNU Lesser General Public License as
 * published by the Free Software Foundation, version 2.1 of the
 * License.
 *
 * Galois is distributed in the hope that it will be useful, but
 * WITHOUT ANY WARRANTY; without even the implied warranty of
 * MERCHANTABILITY or FITNESS FOR A PARTICULAR PURPOSE.  See the GNU
 * Lesser General Public License for more details.
 *
 * You should have received a copy of the GNU Lesser General Public
 * License along with Galois.  If not, see
 * <http://www.gnu.org/licenses/>.
 *
 * @section Copyright
 *
 * Copyright (C) 2015, The University of Texas at Austin. All rights
 * reserved.
 *
 * @section Description
 *
 * @author M. Amber Hassaan <ahassaan@ices.utexas.edu>
 */

#ifndef GALOIS_RUNTIME_KDGTWOPHASE_H
#define GALOIS_RUNTIME_KDGTWOPHASE_H

#include "Galois/GaloisForwardDecl.h"
#include "Galois/Accumulator.h"
#include "Galois/Atomic.h"
#include "Galois/BoundedVector.h"
#include "Galois/gdeque.h"
#include "Galois/PriorityQueue.h"
#include "Galois/Timer.h"
#include "Galois/DoAllWrap.h"
#include "Galois/PerThreadContainer.h"
#include "Galois/optional.h"

#include "Galois/Substrate/Barrier.h"
#include "Galois/Runtime/Context.h"
#include "Galois/Runtime/Executor_DoAll.h"
#include "Galois/Runtime/Executor_ParaMeter.h"
#include "Galois/Runtime/ForEachTraits.h"
#include "Galois/Runtime/Range.h"
#include "Galois/Runtime/Support.h"
#include "Galois/Substrate/Termination.h"
#include "Galois/Substrate/ThreadPool.h"
#include "Galois/Runtime/IKDGbase.h"
#include "Galois/Runtime/WindowWorkList.h"
#include "Galois/Runtime/UserContextAccess.h"
#include "Galois/Substrate/gio.h"
#include "Galois/Runtime/ThreadRWlock.h"
#include "Galois/Substrate/CompilerSpecific.h"
#include "Galois/Runtime/Mem.h"

#include <boost/iterator/transform_iterator.hpp>

#include <iostream>
#include <memory>


namespace Galois {
namespace Runtime {

namespace cll = llvm::cl;

static cll::opt<double> commitRatioArg("cratio", cll::desc("target commit ratio for two phase executor, 0.0 to disable windowing"), cll::init(0.80));

// TODO: figure out when to call startIteration

namespace {

template <typename T, typename Cmp>
class TwoPhaseContext: public OrderedContextBase<T> {

public:

  using Base = OrderedContextBase<T>;
  // using NhoodList =  Galois::gdeque<Lockable*, 4>;
  using CtxtCmp = ContextComparator<TwoPhaseContext, Cmp>;

  CtxtCmp ctxtCmp;
  bool source = true;


  using value_type = T;

  explicit TwoPhaseContext (const T& x, const Cmp& cmp)
    : 
      Base (x),  // pass true so that Base::acquire invokes virtual subAcquire
      ctxtCmp (cmp),
      source (true) 
  {}

  bool isSrc (void) const {
    return source;
  }

  void disableSrc (void) {
    source = false;
  }

  void reset () { 
    source = true;
  }

  virtual void subAcquire (Lockable* l, Galois::MethodFlag) {


    if (Base::tryLock (l)) {
      Base::addToNhood (l);
    }

    TwoPhaseContext* other = nullptr;

    do {
      other = static_cast<TwoPhaseContext*> (Base::getOwner (l));

      if (other == this) {
        return;
      }

      if (other) {
        bool conflict = ctxtCmp (other, this); // *other < *this
        if (conflict) {
          // A lock that I want but can't get
          this->source = false;
          return; 
        }
      }
    } while (!this->stealByCAS(l, other));

    // Disable loser
    if (other) {
      other->source = false; // Only need atomic write
    }

    return;


    // bool succ = false;
    // if (Base::tryAcquire (l) == Base::NEW_OWNER) {
      // Base::addToNhood (l);
      // succ = true;
    // }
// 
    // assert (Base::getOwner (l) != NULL);
// 
    // if (!succ) {
      // while (true) {
        // TwoPhaseContext* that = static_cast<TwoPhaseContext*> (Base::getOwner (l));
// 
        // assert (that != NULL);
        // assert (this != that);
// 
        // if (PtrComparator::compare (this, that)) { // this < that
          // if (Base::stealByCAS (that, this)) {
            // that->source = false;
            // break;
          // }
// 
        // } else { // this >= that
          // this->source = false; 
          // break;
        // }
      // }
    // } // end outer if
  } // end subAcquire



};

template <typename T, typename Cmp, typename NhFunc, typename ExFunc, typename OpFunc, typename ArgsTuple>
class IKDGtwoPhaseExecutor: public IKDGbase<T, Cmp, NhFunc, ExFunc, OpFunc, ArgsTuple, TwoPhaseContext<T, Cmp> > {

public:
  using Ctxt = TwoPhaseContext<T, Cmp>;
  using Base = IKDGbase <T, Cmp, NhFunc, ExFunc, OpFunc, ArgsTuple, Ctxt>;

  using WindowWL = typename std::conditional<Base::NEEDS_PUSH, PQwindowWL<T, Cmp>, SortedRangeWindowWL<T, Cmp> >::type;
  using CtxtWL = typename Base::CtxtWL;



protected:

  static const bool DETAILED_STATS = false;

  struct CtxtMaker {
    IKDGtwoPhaseExecutor& outer;

    Ctxt* operator () (const T& x) {

      Ctxt* ctxt = outer.ctxtAlloc.allocate (1);
      assert (ctxt);
      outer.ctxtAlloc.construct (ctxt, x, outer.cmp);

      return ctxt;
    }
  };

  struct WindowWLwrapper: public WindowWL {
    IKDGtwoPhaseExecutor& outer;

    WindowWLwrapper (IKDGtwoPhaseExecutor& outer, const Cmp& cmp):
      WindowWL (cmp), outer (outer) {}

    void push (const T& x) {
      WindowWL::push (x);
    }

    // TODO: complete this class
    void push (Ctxt* c) {
      assert (c);

      WindowWL::push (c->getActive ());

      // destroy and deallocate c
      outer.ctxtAlloc.destroy (c);
      outer.ctxtAlloc.deallocate (c, 1);
    }

    void poll (CtxtWL& wl, size_t newSize, size_t origSize) {
      WindowWL::poll (wl, newSize, origSize, outer.ctxtMaker);
    }
  };

  WindowWLwrapper winWLwrapper;
  CtxtMaker ctxtMaker;


public:
  IKDGtwoPhaseExecutor (
      const Cmp& cmp, 
      const NhFunc& nhFunc,
      const ExFunc& exFunc,
      const OpFunc& opFunc,
      const ArgsTuple& argsTuple)
    :
      Base (cmp, nhFunc, exFunc, opFunc, argsTuple),
      winWLwrapper (*this, cmp),
      ctxtMaker {*this}
  {
  }

  ~IKDGtwoPhaseExecutor () {

    dumpStats ();

    if (Base::ENABLE_PARAMETER) {
      ParaMeter::closeStatsFile ();
    }
  }

  void dumpStats (void) {
    reportStat (Base::loopname, "efficiency %", double (100.0 * Base::totalCommits) / Base::totalTasks,0);
    reportStat (Base::loopname, "avg. parallelism", double (Base::totalCommits) / Base::rounds,0);
  }

  template <typename R>
<<<<<<< HEAD
  void fill_initial (const R& range) {
    if (targetCommitRatio == 0.0) {
=======
  void push_initial (const R& range) {
    if (Base::targetCommitRatio == 0.0) {
>>>>>>> 32993b3f

      Galois::do_all_choice (range,
          [this] (const T& x) {
            Base::getNextWL ().push_back (ctxtMaker (x));
          }, 
          std::make_tuple (
            Galois::loopname ("init-fill"),
            chunk_size<NhFunc::CHUNK_SIZE> ()));


    } else {
      winWLwrapper.initfill (range);
          
    }
  }

  void execute () {
    execute_impl ();
  }

protected:
<<<<<<< HEAD
  GALOIS_ATTRIBUTE_PROF_NOINLINE void spillAll (CtxtWL& wl) {
    assert (targetCommitRatio != 0.0);
    on_each(
        [this, &wl] (const unsigned tid, const unsigned numT) {
          while (!wl[tid].empty ()) {
            Ctxt* c = wl[tid].back ();
            wl[tid].pop_back ();

            winWL.push (c->getElem ());
            c->~Ctxt ();
            ctxtAlloc.deallocate (c, 1);
          }
        });

    assert (wl.empty_all ());
    assert (!winWL.empty ());
  }

  GALOIS_ATTRIBUTE_PROF_NOINLINE void refill (CtxtWL& wl, size_t currCommits, size_t prevWindowSize) {

    assert (targetCommitRatio != 0.0);

    const size_t INIT_MAX_ROUNDS = 500;
    const size_t THREAD_MULT_FACTOR = 16;
    const double TARGET_COMMIT_RATIO = targetCommitRatio;
    const size_t MIN_WIN_SIZE = OpFunc::CHUNK_SIZE * getActiveThreads ();
    // const size_t MIN_WIN_SIZE = 2000000; // OpFunc::CHUNK_SIZE * getActiveThreads ();
    const size_t WIN_OVER_SIZE_FACTOR = 8;
=======
>>>>>>> 32993b3f

  GALOIS_ATTRIBUTE_PROF_NOINLINE void endRound () {
    Base::endRound ();

    if (Base::ENABLE_PARAMETER) {
      ParaMeter::StepStats s (Base::rounds, Base::roundCommits.reduceRO (), Base::roundTasks.reduceRO ());
      s.dump (ParaMeter::getStatsFile (), Base::loopname);
    }
  }

  GALOIS_ATTRIBUTE_PROF_NOINLINE void expandNhoodImpl (HIDDEN::DummyExecFunc*) {
    // for stable case

    Galois::do_all_choice (makeLocalRange (Base::getCurrWL ()),
        [this] (Ctxt* c) {
          typename Base::UserCtxt& uhand = *Base::userHandles.getLocal ();
          uhand.reset ();

          // nhFunc (c, uhand);
          runCatching (Base::nhFunc, c, uhand);

          Base::roundTasks += 1;
        },
        std::make_tuple (
          Galois::loopname ("expandNhood"),
          chunk_size<NhFunc::CHUNK_SIZE> ()));
  }

  struct GetActive: public std::unary_function<Ctxt*, const T&> {
    const T& operator () (const Ctxt* c) const {
      assert (c != nullptr);
      return c->getActive ();
    }
  };

  template <typename F>
  GALOIS_ATTRIBUTE_PROF_NOINLINE void expandNhoodImpl (F*) {
    // for unstable case
    auto m_beg = boost::make_transform_iterator (Base::getCurrWL ().begin_all (), GetActive ());
    auto m_end = boost::make_transform_iterator (Base::getCurrWL ().end_all (), GetActive ());

    Galois::do_all_choice (makeLocalRange (Base::getCurrWL ()),
        [m_beg, m_end, this] (Ctxt* c) {
          typename Base::UserCtxt& uhand = *Base::userHandles.getLocal ();
          uhand.reset ();

          runCatching (Base::nhFunc, c, uhand, m_beg, m_end);

          Base::roundTasks += 1;
        },
        std::make_tuple (
          Galois::loopname ("expandNhoodUnstable"),
          chunk_size<NhFunc::CHUNK_SIZE> ()));
  }

  GALOIS_ATTRIBUTE_PROF_NOINLINE void expandNhood () {
    // using ptr to exFunc to choose the right impl. 
    // relying on the fact that for stable case, the exFunc is DummyExecFunc. 
    expandNhoodImpl (&this->exFunc); 
  }

  inline void executeSourcesImpl (HIDDEN::DummyExecFunc*) {
  }

  template <typename F>
  GALOIS_ATTRIBUTE_PROF_NOINLINE void executeSourcesImpl (F*) {
    assert (Base::HAS_EXEC_FUNC);

    Galois::do_all_choice (makeLocalRange (Base::getCurrWL ()),
      [this] (Ctxt* ctxt) {

        typename Base::UserCtxt& uhand = *Base::userHandles.getLocal ();
        uhand.reset ();

        if (ctxt->isSrc ()) {
          this->exFunc (ctxt->getActive (), uhand);
        }
      },
      std::make_tuple (
        Galois::loopname ("exec-sources"),
        Galois::chunk_size<ExFunc::CHUNK_SIZE> ()));

<<<<<<< HEAD
    nextWL->clear_all ();
  }

  GALOIS_ATTRIBUTE_PROF_NOINLINE void expandNhood () {
    Galois::do_all_choice (makeLocalRange (*currWL),
        [this] (Ctxt* c) {
          UserCtxt& uhand = *userHandles.getLocal ();
          uhand.reset ();

          // nhFunc (c, uhand);
          runCatching (nhFunc, c, uhand);

          total += 1;
        },
        "expandNhood",
        chunk_size<OpFunc::CHUNK_SIZE> ());

=======
  }

  GALOIS_ATTRIBUTE_PROF_NOINLINE void executeSources (void) {
    // using ptr to exFunc to choose the right impl. 
    // relying on the fact that for stable case, the exFunc is DummyExecFunc. 
    executeSourcesImpl (&this->exFunc);
>>>>>>> 32993b3f
  }

  GALOIS_ATTRIBUTE_PROF_NOINLINE void applyOperator () {
    Galois::optional<T> minElem;

    if (Base::NEEDS_PUSH) {
      if (Base::targetCommitRatio != 0.0 && !winWLwrapper.empty ()) {
        minElem = *winWLwrapper.getMin();
      }
    }


    Galois::do_all_choice (makeLocalRange (Base::getCurrWL ()),
        [this, &minElem] (Ctxt* c) {
          bool commit = false;

          typename Base::UserCtxt& uhand = *Base::userHandles.getLocal ();
          uhand.reset ();

          if (c->isSrc ()) {
            // opFunc (c->active, uhand);
            if (Base::OPERATOR_CAN_ABORT) {
              runCatching (Base::opFunc, c, uhand);
              commit = c->isSrc (); // in case opFunc signalled abort

            } else {
              Base::opFunc (c->getActive (), uhand);
              assert (c->isSrc ());
              commit = true;
            }
          } else {
            commit = false;
          }

          if (commit) {
            Base::roundCommits += 1;
            if (Base::NEEDS_PUSH) { 
              for (auto i = uhand.getPushBuffer ().begin ()
                  , endi = uhand.getPushBuffer ().end (); i != endi; ++i) {

<<<<<<< HEAD
                if (!minElem || !cmp (*minElem, *i)) {
=======
                if ((Base::targetCommitRatio == 0.0) || !minElem || !Base::cmp (*minElem, *i)) {
>>>>>>> 32993b3f
                  // if *i >= *minElem
                  Base::getNextWL ().push_back (ctxtMaker (*i));
                } else {
                  winWLwrapper.push (*i);
                } 
              }
            } else {
              assert (uhand.getPushBuffer ().begin () == uhand.getPushBuffer ().end ());
            }

            c->commitIteration ();
            c->~Ctxt ();
            Base::ctxtAlloc.deallocate (c, 1);
          } else {
            c->cancelIteration ();
            c->reset ();
            Base::getNextWL ().push_back (c);
          }
        },
        std::make_tuple (
          Galois::loopname ("applyOperator"),
          chunk_size<OpFunc::CHUNK_SIZE> ()));
  }


  void execute_impl () {

    while (true) {
      Base::beginRound (winWLwrapper);

      if (Base::getCurrWL ().empty_all ()) {
        break;
      }

      Timer t;

      if (DETAILED_STATS) {
        std::printf ("trying to execute %zd elements\n", Base::getCurrWL ().size_all ());
        t.start ();
      }

      expandNhood ();

      executeSources ();

      applyOperator ();

      endRound ();

      if (DETAILED_STATS) {
        t.stop ();
        std::printf ("Time taken: %ld\n", t.get ());
      }
      
    }
  }
  
};


<<<<<<< HEAD
namespace hidden {
  template <bool B, typename T1, typename T2> 
  struct ChooseIf {
    using Ret_ty = T1;
  };

  template <typename T1, typename T2>
  struct ChooseIf<false, T1, T2> {
    using Ret_ty = T2;
  };
} // end hidden


template <typename T, typename Cmp, typename NhFunc, typename OpFunc, typename ExFunc, typename WindowWL>

class KDGtwoPhaseUnstableExecutor: public KDGtwoPhaseStableExecutor<T, Cmp, NhFunc, OpFunc, WindowWL>  {
  using Base = KDGtwoPhaseStableExecutor<T, Cmp, NhFunc, OpFunc, WindowWL>;
  using Ctxt = typename Base::Ctxt;
  using CtxtWL = typename Base::CtxtWL;

  ExFunc execFunc;

public:
  KDGtwoPhaseUnstableExecutor (
      const Cmp& cmp, 
      const NhFunc& nhFunc,
      const OpFunc& opFunc,
      const ExFunc& execFunc)
    :
      Base (cmp, nhFunc, opFunc),
      execFunc (execFunc)
  {}


  void execute (void) {
    execute_unstable ();
  }

protected:
  struct GetActive: public std::unary_function<Ctxt*, const T&> {
    const T& operator () (const Ctxt* c) const {
      assert (c != nullptr);
      return c->getElem ();
    }
  };

  GALOIS_ATTRIBUTE_PROF_NOINLINE void expandNhoodUnstable (CtxtWL& currWL) {
    auto m_beg = boost::make_transform_iterator (currWL.begin_all (), GetActive ());
    auto m_end = boost::make_transform_iterator (currWL.end_all (), GetActive ());

    using UserCtxt = typename Base::UserCtxt;

    NhFunc& func = Base::nhFunc;
    typename Base::PerThreadUserCtxt& uh = Base::userHandles;
    GAccumulator<size_t>& total = Base::total;

    Galois::do_all_choice (makeLocalRange (currWL),
        [m_beg, m_end, &func, &uh, &total] (Ctxt* c) {
          UserCtxt& uhand = *uh.getLocal ();
          uhand.reset ();

          // nhFunc (c, uhand);
          // runCatching (nhFunc, c, uhand);
          Galois::Runtime::setThreadContext (c);
          int result = 0;
#ifdef GALOIS_USE_LONGJMP
          if ((result = setjmp(hackjmp)) == 0) {
#else
          try {
#endif 
            func (c->getElem (), uhand, m_beg, m_end);

#ifdef GALOIS_USE_LONGJMP
          } else {
            // nothing to do here
          }
#else
          } catch (ConflictFlag f) {
            result = f;
          }
#endif

          switch (result) {
            case 0:
              break;
            case CONFLICT: 
              c->disableSrc ();
              break;
            default:
              GALOIS_DIE ("can't handle conflict flag type");
              break;
          }
          

          Galois::Runtime::setThreadContext (NULL);

          total += 1;
        },
        "expandNhood",
        chunk_size<NhFunc::CHUNK_SIZE> ());

  }

  void execute_unstable (void) {

    while (true) {

      Base::prepareRound ();

      if (Base::currWL->empty_all ()) {
        break;
      }

      expandNhoodUnstable (*Base::currWL);


      Galois::do_all_choice (makeLocalRange (*Base::currWL),
          [this] (Ctxt* ctx) {
            if (ctx->isSrc ()) {
              execFunc (ctx->getElem ());
            }
          }, 
          "execute-safe-sources",
          chunk_size<NhFunc::CHUNK_SIZE> ());

      Base::applyOperator ();
      
    }

  }

};


namespace hidden {

struct DummyNhFunc {
  static const unsigned CHUNK_SIZE = 4;
  template <typename T, typename C>
  inline void operator () (const T&, const C&) {}
};

} // end namespace hidden


template <typename T, typename Cmp, typename SafetyPhase, typename OpFunc, typename ExFunc, typename WindowWL> 

class IKDGunstableCustomSafety: public KDGtwoPhaseStableExecutor<T, Cmp, hidden::DummyNhFunc, OpFunc, WindowWL> {

  using Base = KDGtwoPhaseStableExecutor<T, Cmp, hidden::DummyNhFunc, OpFunc, WindowWL>;
  using Ctxt = typename Base::Ctxt;
  using CtxtWL = typename Base::CtxtWL;


  SafetyPhase safetyPhase;
  ExFunc execFunc;

public:
  IKDGunstableCustomSafety (
      const Cmp& cmp, 
      const SafetyPhase& safetyPhase,
      const OpFunc& opFunc,
      const ExFunc& execFunc)
    :
      Base (cmp, hidden::DummyNhFunc (), opFunc),
      safetyPhase (safetyPhase),
      execFunc (execFunc)
  {}


  void execute (void) {
    execute_unstable ();
  }

private:

  void execute_unstable (void) {

    while (true) {

      Base::prepareRound ();

      if (Base::currWL->empty_all ()) {
        break;
      }

      safetyPhase (makeLocalRange (*Base::currWL), typename Ctxt::PtrComparator ());

      Galois::do_all_choice (makeLocalRange (*Base::currWL),
          [this] (Ctxt* ctx) {
            if (ctx->isSrc ()) {
              execFunc (ctx->getElem ());
            }
          }, 
          "execute-safe-sources",
          chunk_size<ExFunc::CHUNK_SIZE> ());

      Base::applyOperator ();

    } // end while

  }

};


=======
>>>>>>> 32993b3f
} // end anonymous namespace

template <typename R, typename Cmp, typename NhFunc, typename OpFunc, typename ExFunc, typename _ArgsTuple>
void for_each_ordered_ikdg (const R& range, const Cmp& cmp, const NhFunc& nhFunc, 
    const ExFunc& exFunc,  const OpFunc& opFunc, const _ArgsTuple& argsTuple) {

<<<<<<< HEAD
  using WindowWL = typename hidden::ChooseIf<ADDS, PQbasedWindowWL<T, Cmp>, SortedRangeWindowWL<T, Cmp> >::Ret_ty;

  using Exec = KDGtwoPhaseStableExecutor<T, Cmp, NhFunc, OpFunc, WindowWL>;
  
  Exec e (cmp, nhFunc, opFunc);

  if (wakeupThreadPool) {
    Substrate::getThreadPool().burnPower (Galois::getActiveThreads ());
  }

  e.fill_initial (range);
  e.execute ();

  if (wakeupThreadPool) {
    Substrate::getThreadPool().beKind();
  }
}

template <typename R, typename Cmp, typename NhFunc, typename AddFunc, typename ExFunc>
void for_each_ordered_2p_win (const R& range, const Cmp& cmp, const NhFunc& nhFunc, const ExFunc& execFunc, const AddFunc& addFunc, const char* loopname=0, bool wakeupThreadPool=true) {
=======
  auto argsT = std::tuple_cat (argsTuple, 
      get_default_trait_values (argsTuple,
        std::make_tuple (loopname_tag {}, enable_parameter_tag {}),
        std::make_tuple (default_loopname {}, enable_parameter<false> {})));
  using ArgsT = decltype (argsT);
>>>>>>> 32993b3f

  using T = typename R::value_type;
  
<<<<<<< HEAD
  Exec e (cmp, nhFunc, addFunc, execFunc);

  if (wakeupThreadPool) {
    Substrate::getThreadPool().burnPower(Galois::getActiveThreads ());
  }

  e.fill_initial (range);
  e.execute ();
=======
>>>>>>> 32993b3f

  using Exec = IKDGtwoPhaseExecutor<T, Cmp, NhFunc, ExFunc, OpFunc, ArgsT>;
  
  Exec e (cmp, nhFunc, exFunc, opFunc, argsT);

  const bool wakeupThreadPool = true;

  if (wakeupThreadPool) {
    Substrate::ThreadPool::getThreadPool().burnPower(Galois::getActiveThreads ());
  }

  e.fill_initial (range);
  e.execute ();

  if (wakeupThreadPool) {
    Substrate::ThreadPool::getThreadPool().beKind ();
  }

}


template <typename R, typename Cmp, typename NhFunc, typename OpFunc, typename ArgsTuple>
void for_each_ordered_ikdg (const R& range, const Cmp& cmp, const NhFunc& nhFunc, const OpFunc& opFunc, const ArgsTuple& argsTuple) {

  for_each_ordered_ikdg (range, cmp, nhFunc, HIDDEN::DummyExecFunc (), opFunc, argsTuple);
}

} // end namespace Runtime
} // end namespace Galois

#endif //  GALOIS_RUNTIME_KDG_TWO_PHASE_H<|MERGE_RESOLUTION|>--- conflicted
+++ resolved
@@ -69,11 +69,6 @@
 namespace Galois {
 namespace Runtime {
 
-namespace cll = llvm::cl;
-
-static cll::opt<double> commitRatioArg("cratio", cll::desc("target commit ratio for two phase executor, 0.0 to disable windowing"), cll::init(0.80));
-
-// TODO: figure out when to call startIteration
 
 namespace {
 
@@ -266,13 +261,8 @@
   }
 
   template <typename R>
-<<<<<<< HEAD
-  void fill_initial (const R& range) {
-    if (targetCommitRatio == 0.0) {
-=======
   void push_initial (const R& range) {
     if (Base::targetCommitRatio == 0.0) {
->>>>>>> 32993b3f
 
       Galois::do_all_choice (range,
           [this] (const T& x) {
@@ -294,37 +284,6 @@
   }
 
 protected:
-<<<<<<< HEAD
-  GALOIS_ATTRIBUTE_PROF_NOINLINE void spillAll (CtxtWL& wl) {
-    assert (targetCommitRatio != 0.0);
-    on_each(
-        [this, &wl] (const unsigned tid, const unsigned numT) {
-          while (!wl[tid].empty ()) {
-            Ctxt* c = wl[tid].back ();
-            wl[tid].pop_back ();
-
-            winWL.push (c->getElem ());
-            c->~Ctxt ();
-            ctxtAlloc.deallocate (c, 1);
-          }
-        });
-
-    assert (wl.empty_all ());
-    assert (!winWL.empty ());
-  }
-
-  GALOIS_ATTRIBUTE_PROF_NOINLINE void refill (CtxtWL& wl, size_t currCommits, size_t prevWindowSize) {
-
-    assert (targetCommitRatio != 0.0);
-
-    const size_t INIT_MAX_ROUNDS = 500;
-    const size_t THREAD_MULT_FACTOR = 16;
-    const double TARGET_COMMIT_RATIO = targetCommitRatio;
-    const size_t MIN_WIN_SIZE = OpFunc::CHUNK_SIZE * getActiveThreads ();
-    // const size_t MIN_WIN_SIZE = 2000000; // OpFunc::CHUNK_SIZE * getActiveThreads ();
-    const size_t WIN_OVER_SIZE_FACTOR = 8;
-=======
->>>>>>> 32993b3f
 
   GALOIS_ATTRIBUTE_PROF_NOINLINE void endRound () {
     Base::endRound ();
@@ -407,32 +366,12 @@
         Galois::loopname ("exec-sources"),
         Galois::chunk_size<ExFunc::CHUNK_SIZE> ()));
 
-<<<<<<< HEAD
-    nextWL->clear_all ();
-  }
-
-  GALOIS_ATTRIBUTE_PROF_NOINLINE void expandNhood () {
-    Galois::do_all_choice (makeLocalRange (*currWL),
-        [this] (Ctxt* c) {
-          UserCtxt& uhand = *userHandles.getLocal ();
-          uhand.reset ();
-
-          // nhFunc (c, uhand);
-          runCatching (nhFunc, c, uhand);
-
-          total += 1;
-        },
-        "expandNhood",
-        chunk_size<OpFunc::CHUNK_SIZE> ());
-
-=======
   }
 
   GALOIS_ATTRIBUTE_PROF_NOINLINE void executeSources (void) {
     // using ptr to exFunc to choose the right impl. 
     // relying on the fact that for stable case, the exFunc is DummyExecFunc. 
     executeSourcesImpl (&this->exFunc);
->>>>>>> 32993b3f
   }
 
   GALOIS_ATTRIBUTE_PROF_NOINLINE void applyOperator () {
@@ -473,11 +412,7 @@
               for (auto i = uhand.getPushBuffer ().begin ()
                   , endi = uhand.getPushBuffer ().end (); i != endi; ++i) {
 
-<<<<<<< HEAD
-                if (!minElem || !cmp (*minElem, *i)) {
-=======
                 if ((Base::targetCommitRatio == 0.0) || !minElem || !Base::cmp (*minElem, *i)) {
->>>>>>> 32993b3f
                   // if *i >= *minElem
                   Base::getNextWL ().push_back (ctxtMaker (*i));
                 } else {
@@ -538,263 +473,20 @@
 };
 
 
-<<<<<<< HEAD
-namespace hidden {
-  template <bool B, typename T1, typename T2> 
-  struct ChooseIf {
-    using Ret_ty = T1;
-  };
-
-  template <typename T1, typename T2>
-  struct ChooseIf<false, T1, T2> {
-    using Ret_ty = T2;
-  };
-} // end hidden
-
-
-template <typename T, typename Cmp, typename NhFunc, typename OpFunc, typename ExFunc, typename WindowWL>
-
-class KDGtwoPhaseUnstableExecutor: public KDGtwoPhaseStableExecutor<T, Cmp, NhFunc, OpFunc, WindowWL>  {
-  using Base = KDGtwoPhaseStableExecutor<T, Cmp, NhFunc, OpFunc, WindowWL>;
-  using Ctxt = typename Base::Ctxt;
-  using CtxtWL = typename Base::CtxtWL;
-
-  ExFunc execFunc;
-
-public:
-  KDGtwoPhaseUnstableExecutor (
-      const Cmp& cmp, 
-      const NhFunc& nhFunc,
-      const OpFunc& opFunc,
-      const ExFunc& execFunc)
-    :
-      Base (cmp, nhFunc, opFunc),
-      execFunc (execFunc)
-  {}
-
-
-  void execute (void) {
-    execute_unstable ();
-  }
-
-protected:
-  struct GetActive: public std::unary_function<Ctxt*, const T&> {
-    const T& operator () (const Ctxt* c) const {
-      assert (c != nullptr);
-      return c->getElem ();
-    }
-  };
-
-  GALOIS_ATTRIBUTE_PROF_NOINLINE void expandNhoodUnstable (CtxtWL& currWL) {
-    auto m_beg = boost::make_transform_iterator (currWL.begin_all (), GetActive ());
-    auto m_end = boost::make_transform_iterator (currWL.end_all (), GetActive ());
-
-    using UserCtxt = typename Base::UserCtxt;
-
-    NhFunc& func = Base::nhFunc;
-    typename Base::PerThreadUserCtxt& uh = Base::userHandles;
-    GAccumulator<size_t>& total = Base::total;
-
-    Galois::do_all_choice (makeLocalRange (currWL),
-        [m_beg, m_end, &func, &uh, &total] (Ctxt* c) {
-          UserCtxt& uhand = *uh.getLocal ();
-          uhand.reset ();
-
-          // nhFunc (c, uhand);
-          // runCatching (nhFunc, c, uhand);
-          Galois::Runtime::setThreadContext (c);
-          int result = 0;
-#ifdef GALOIS_USE_LONGJMP
-          if ((result = setjmp(hackjmp)) == 0) {
-#else
-          try {
-#endif 
-            func (c->getElem (), uhand, m_beg, m_end);
-
-#ifdef GALOIS_USE_LONGJMP
-          } else {
-            // nothing to do here
-          }
-#else
-          } catch (ConflictFlag f) {
-            result = f;
-          }
-#endif
-
-          switch (result) {
-            case 0:
-              break;
-            case CONFLICT: 
-              c->disableSrc ();
-              break;
-            default:
-              GALOIS_DIE ("can't handle conflict flag type");
-              break;
-          }
-          
-
-          Galois::Runtime::setThreadContext (NULL);
-
-          total += 1;
-        },
-        "expandNhood",
-        chunk_size<NhFunc::CHUNK_SIZE> ());
-
-  }
-
-  void execute_unstable (void) {
-
-    while (true) {
-
-      Base::prepareRound ();
-
-      if (Base::currWL->empty_all ()) {
-        break;
-      }
-
-      expandNhoodUnstable (*Base::currWL);
-
-
-      Galois::do_all_choice (makeLocalRange (*Base::currWL),
-          [this] (Ctxt* ctx) {
-            if (ctx->isSrc ()) {
-              execFunc (ctx->getElem ());
-            }
-          }, 
-          "execute-safe-sources",
-          chunk_size<NhFunc::CHUNK_SIZE> ());
-
-      Base::applyOperator ();
-      
-    }
-
-  }
-
-};
-
-
-namespace hidden {
-
-struct DummyNhFunc {
-  static const unsigned CHUNK_SIZE = 4;
-  template <typename T, typename C>
-  inline void operator () (const T&, const C&) {}
-};
-
-} // end namespace hidden
-
-
-template <typename T, typename Cmp, typename SafetyPhase, typename OpFunc, typename ExFunc, typename WindowWL> 
-
-class IKDGunstableCustomSafety: public KDGtwoPhaseStableExecutor<T, Cmp, hidden::DummyNhFunc, OpFunc, WindowWL> {
-
-  using Base = KDGtwoPhaseStableExecutor<T, Cmp, hidden::DummyNhFunc, OpFunc, WindowWL>;
-  using Ctxt = typename Base::Ctxt;
-  using CtxtWL = typename Base::CtxtWL;
-
-
-  SafetyPhase safetyPhase;
-  ExFunc execFunc;
-
-public:
-  IKDGunstableCustomSafety (
-      const Cmp& cmp, 
-      const SafetyPhase& safetyPhase,
-      const OpFunc& opFunc,
-      const ExFunc& execFunc)
-    :
-      Base (cmp, hidden::DummyNhFunc (), opFunc),
-      safetyPhase (safetyPhase),
-      execFunc (execFunc)
-  {}
-
-
-  void execute (void) {
-    execute_unstable ();
-  }
-
-private:
-
-  void execute_unstable (void) {
-
-    while (true) {
-
-      Base::prepareRound ();
-
-      if (Base::currWL->empty_all ()) {
-        break;
-      }
-
-      safetyPhase (makeLocalRange (*Base::currWL), typename Ctxt::PtrComparator ());
-
-      Galois::do_all_choice (makeLocalRange (*Base::currWL),
-          [this] (Ctxt* ctx) {
-            if (ctx->isSrc ()) {
-              execFunc (ctx->getElem ());
-            }
-          }, 
-          "execute-safe-sources",
-          chunk_size<ExFunc::CHUNK_SIZE> ());
-
-      Base::applyOperator ();
-
-    } // end while
-
-  }
-
-};
-
-
-=======
->>>>>>> 32993b3f
 } // end anonymous namespace
 
 template <typename R, typename Cmp, typename NhFunc, typename OpFunc, typename ExFunc, typename _ArgsTuple>
 void for_each_ordered_ikdg (const R& range, const Cmp& cmp, const NhFunc& nhFunc, 
     const ExFunc& exFunc,  const OpFunc& opFunc, const _ArgsTuple& argsTuple) {
 
-<<<<<<< HEAD
-  using WindowWL = typename hidden::ChooseIf<ADDS, PQbasedWindowWL<T, Cmp>, SortedRangeWindowWL<T, Cmp> >::Ret_ty;
-
-  using Exec = KDGtwoPhaseStableExecutor<T, Cmp, NhFunc, OpFunc, WindowWL>;
-  
-  Exec e (cmp, nhFunc, opFunc);
-
-  if (wakeupThreadPool) {
-    Substrate::getThreadPool().burnPower (Galois::getActiveThreads ());
-  }
-
-  e.fill_initial (range);
-  e.execute ();
-
-  if (wakeupThreadPool) {
-    Substrate::getThreadPool().beKind();
-  }
-}
-
-template <typename R, typename Cmp, typename NhFunc, typename AddFunc, typename ExFunc>
-void for_each_ordered_2p_win (const R& range, const Cmp& cmp, const NhFunc& nhFunc, const ExFunc& execFunc, const AddFunc& addFunc, const char* loopname=0, bool wakeupThreadPool=true) {
-=======
   auto argsT = std::tuple_cat (argsTuple, 
       get_default_trait_values (argsTuple,
         std::make_tuple (loopname_tag {}, enable_parameter_tag {}),
         std::make_tuple (default_loopname {}, enable_parameter<false> {})));
   using ArgsT = decltype (argsT);
->>>>>>> 32993b3f
 
   using T = typename R::value_type;
   
-<<<<<<< HEAD
-  Exec e (cmp, nhFunc, addFunc, execFunc);
-
-  if (wakeupThreadPool) {
-    Substrate::getThreadPool().burnPower(Galois::getActiveThreads ());
-  }
-
-  e.fill_initial (range);
-  e.execute ();
-=======
->>>>>>> 32993b3f
 
   using Exec = IKDGtwoPhaseExecutor<T, Cmp, NhFunc, ExFunc, OpFunc, ArgsT>;
   
@@ -806,7 +498,7 @@
     Substrate::ThreadPool::getThreadPool().burnPower(Galois::getActiveThreads ());
   }
 
-  e.fill_initial (range);
+  e.push_initial (range);
   e.execute ();
 
   if (wakeupThreadPool) {
