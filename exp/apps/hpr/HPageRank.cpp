/** Page rank application -*- C++ -*-
 * @file
 * @section License
 *
 * Galois, a framework to exploit amorphous data-parallelism in irregular
 * programs.
 *
 * Copyright (C) 2011, The University of Texas at Austin. All rights reserved.
 * UNIVERSITY EXPRESSLY DISCLAIMS ANY AND ALL WARRANTIES CONCERNING THIS
 * SOFTWARE AND DOCUMENTATION, INCLUDING ANY WARRANTIES OF MERCHANTABILITY,
 * FITNESS FOR ANY PARTICULAR PURPOSE, NON-INFRINGEMENT AND WARRANTIES OF
 * PERFORMANCE, AND ANY WARRANTY THAT MIGHT OTHERWISE ARISE FROM COURSE OF
 * DEALING OR USAGE OF TRADE.  NO WARRANTY IS EITHER EXPRESS OR IMPLIED WITH
 * RESPECT TO THE USE OF THE SOFTWARE OR DOCUMENTATION. Under no circumstances
 * shall University be liable for incidental, special, indirect, direct or
 * consequential damages or loss of profits, interruption of business, or
 * related expenses which may arise from use of Software or Documentation,
 * including but not limited to those resulting from defects in Software and/or
 * Documentation, or loss or inaccuracy of data of any kind.
 *
 * @author Andrew Lenharth <andrew@lenharth.org>
 */

#include "Galois/Galois.h"
#include "Galois/gstl.h"
#include "Galois/Graph/FileGraph.h"
#include "Galois/Graph/LC_CSR_Graph.h"
#include "Galois/Graph/Util.h"
#include "Lonestar/BoilerPlate.h"

#include "PGraph.h"
#include "cuda/hpr_cuda.h"
#include "cuda/cuda_mtypes.h"
#include "hpr.h"

#include "opencl/OpenCLPrBackend.h"

#include <iostream>
#include <typeinfo>
#include <algorithm>

#define _HETERO_DEBUG_ 0

static const char* const name = "Page Rank - Distributed Heterogeneous";
static const char* const desc = "Computes PageRank on Distributed Galois.  Uses pull algorithm, takes the pre-transposed graph.";
static const char* const url = 0;

enum Personality {
   CPU, GPU_CUDA, GPU_OPENCL
};
std::string personality_str(Personality p) {
   switch (p) {
   case CPU:
      return "CPU";
   case GPU_CUDA:
      return "GPU_CUDA";
   case GPU_OPENCL:
      return "GPU_OPENCL";
   }
   assert(false&& "Invalid personality");
   return "";
}

namespace cll = llvm::cl;
static cll::opt<Personality> personality("personality", cll::desc("Personality"),
      cll::values(clEnumValN(CPU, "cpu", "Galois CPU"), clEnumValN(GPU_CUDA, "gpu/cuda", "GPU/CUDA"), clEnumValN(GPU_OPENCL, "gpu/opencl", "GPU/OpenCL"), clEnumValEnd),
      cll::init(CPU));
static cll::opt<std::string> inputFile(cll::Positional, cll::desc("<input file (transpose)>"), cll::Required);
static cll::opt<unsigned int> maxIterations("maxIterations", cll::desc("Maximum iterations"), cll::init(4));
static cll::opt<bool> verify("verify", cll::desc("Verify ranks by printing to 'page_ranks.#hid.csv' file"), cll::init(true));
static cll::opt<int> gpudevice("gpu", cll::desc("Select GPU to run on, default is to choose automatically"), cll::init(-1));
static cll::opt<float> cldevice("cldevice", cll::desc("Select OpenCL device to run on , default is 0.0 (OpenCL backend)"), cll::init(0.0));
static cll::opt<std::string> personality_set("pset", cll::desc("String specifying personality for each host. 'c'=CPU,'g'=GPU/CUDA and 'o'=GPU/OpenCL"), cll::init(""));

///////////////////
///////////////////////////////////////////
enum BSP_FIELD_NAMES {PR_VAL_FIELD=0};
struct LNode {
  unsigned int bsp_version;
  float value[2]; /*ID=0*/
  unsigned int nout;
  void swap_version(unsigned int field_id){
    bsp_version ^= 1<<field_id;
  }
  unsigned current_version(unsigned int field_id){
    return (bsp_version& (1<<field_id))!=0;
  }
  unsigned next_version(unsigned int field_id){
    return (~bsp_version& (1<<field_id))!=0;
  }
};
/*struct LNode {
   int bsp_version;
   float value[2]; ID=0
   unsigned int nout;
   void swap_version(int field_id){
      bsp_version ^= 1<<field_id;
   }
   int current_version(int field_id){
      return bsp_version& (1<<field_id);
   }
   int next_version(int field_id){
      return !(bsp_version&(1<<field_id));
   }
};*/
//////////////////////////////////////////////////////////////////////////////////////
typedef Galois::Graph::LC_CSR_Graph<LNode, void> Graph;
typedef typename Graph::GraphNode GNode;
//////////////////////////////////////////////////////////////////////////////////////
typedef Galois::OpenCL::LC_LinearArray_Graph<Galois::OpenCL::Array, LNode, void> DeviceGraph;

struct CUDA_Context *cuda_ctx;
struct OPENCL_Context<DeviceGraph> cl_ctx;

/*********************************************************************************
 *
 **********************************************************************************/
struct InitializeGraph {
   pGraph<Graph>* g;
   void static go(pGraph<Graph>& _g) {
      Galois::do_all(_g.g.begin(), _g.g.begin() + _g.numOwned, InitializeGraph { &_g }, Galois::loopname("init"));
   }
   void operator()(GNode src) const {
      LNode& sdata = g->g.getData(src);
      sdata.value[0] = 1.0 - alpha; // sdata.value[0]
      sdata.value[1] = 0;//sdata.value[1]
      for (auto nbr = g->g.edge_begin(src); nbr != g->g.edge_end(src); ++nbr) {
         __sync_fetch_and_add(&g->g.getData(g->g.getEdgeDst(*nbr)).nout, 1);
      }
   }
};
 /*********************************************************************************
 * CPU PageRank operator implementation.
 **********************************************************************************/
struct WriteBack {
   pGraph<Graph> * g;
   void static go(pGraph<Graph>& _g) {
      Galois::do_all(_g.g.begin(), _g.g.begin() + _g.numOwned, WriteBack { &_g }, Galois::loopname("Writeback"));
   }
   void operator()(GNode src) const {
      LNode& sdata = g->g.getData(src);
      sdata.swap_version(BSP_FIELD_NAMES::PR_VAL_FIELD);
   }
};
struct PageRank {
   pGraph<Graph>* g;

   void static go(pGraph<Graph>& _g) {
      Galois::do_all(_g.g.begin(), _g.g.begin() + _g.numOwned, PageRank { &_g }, Galois::loopname("Page Rank"));
   }

   void operator()(GNode src) const {
      double sum = 0;
      LNode& sdata = g->g.getData(src);
      for (auto jj = g->g.edge_begin(src), ej = g->g.edge_end(src); jj != ej; ++jj) {
         GNode dst = g->g.getEdgeDst(jj);
         LNode& ddata = g->g.getData(dst);
         sum += ddata.value[ddata.current_version(BSP_FIELD_NAMES::PR_VAL_FIELD)] / ddata.nout;
      }
      float value = (1.0 - alpha) * sum + alpha;
      float diff = std::fabs(value - sdata.value[sdata.current_version(BSP_FIELD_NAMES::PR_VAL_FIELD)]);
      sdata.value[sdata.next_version(BSP_FIELD_NAMES::PR_VAL_FIELD)] = value;
   }
};
/*********************************************************************************
 *
 **********************************************************************************/

// [hostid] -> vector of GID that host has replicas of
std::vector<std::vector<unsigned> > remoteReplicas;
// [hostid] -> remote pGraph Structure (locally invalid)
std::vector<pGraph<Graph>*> magicPointer;
/*********************************************************************************
 *
 **********************************************************************************/

void setRemotePtr(uint32_t hostID, pGraph<Graph>* p) {
   if (hostID >= magicPointer.size())
      magicPointer.resize(hostID + 1);
   magicPointer[hostID] = p;
}
/*********************************************************************************
 *
 **********************************************************************************/

void recvNodeStatic(unsigned GID, uint32_t hostID) {
   if (hostID >= remoteReplicas.size())
      remoteReplicas.resize(hostID + 1);
   remoteReplicas[hostID].push_back(GID);
}
/*********************************************************************************
 *
 **********************************************************************************/

void setNodeValue(pGraph<Graph>* p, unsigned GID, float v) {
   switch (personality) {
   case CPU:
      p->g.getData(p->G2L(GID)).value[p->g.getData(p->G2L(GID)).current_version(BSP_FIELD_NAMES::PR_VAL_FIELD)] = v;
      break;
   case GPU_CUDA:
      setNodeValue_CUDA(cuda_ctx, p->G2L(GID), v);
      break;
   case GPU_OPENCL:
      cl_ctx.getData(p->G2L(GID)).value[p->g.getData(p->G2L(GID)).current_version(BSP_FIELD_NAMES::PR_VAL_FIELD)] = v;
      break;
   default:
      break;
   }
}
/*********************************************************************************
 *
 **********************************************************************************/
// could be merged with setNodeValue, but this is one-time only ...
void setNodeAttr(pGraph<Graph> *p, unsigned GID, unsigned nout) {
   switch (personality) {
   case CPU:
      p->g.getData(p->G2L(GID)).nout = nout;
      break;
   case GPU_CUDA:
      setNodeAttr_CUDA(cuda_ctx, p->G2L(GID), nout);
      break;
   case GPU_OPENCL:
      cl_ctx.getData(p->G2L(GID)).nout = nout;
      break;
   default:
      break;
   }
}
/*********************************************************************************
 *
 **********************************************************************************/
// send values for nout calculated on my node
void setNodeAttr2(pGraph<Graph> *p, unsigned GID, unsigned nout) {
   auto LID = GID - p->g_offset;
   //printf("%d setNodeAttrs2 GID: %u nout: %u LID: %u\n", p->id, GID, nout, LID);
   switch (personality) {
   case CPU:
      p->g.getData(LID).nout += nout;
      break;
   case GPU_CUDA:
      setNodeAttr2_CUDA(cuda_ctx, LID, nout);
      break;
   case GPU_OPENCL:
      cl_ctx.getData(LID).nout += nout;
      break;
   default:
      break;
   }
}
/*********************************************************************************
 *
 **********************************************************************************/
void sendGhostCellAttrs2(Galois::Runtime::NetworkInterface& net, pGraph<Graph>& g) {
   for (auto n = g.g.begin() + g.numOwned; n != g.g.begin() + g.numNodes; ++n) {
      auto l2g_ndx = std::distance(g.g.begin(), n) - g.numOwned;
      auto x = g.getHost(g.L2G[l2g_ndx]);
      //printf("%d: sendAttr2 GID: %d own: %d\n", g.id, g.L2G[l2g_ndx], x);
      switch (personality) {
      case CPU:
         net.sendAlt(x, setNodeAttr2, magicPointer[x], g.L2G[l2g_ndx], g.g.getData(*n).nout);
         break;
      case GPU_CUDA:
         net.sendAlt(x, setNodeAttr2, magicPointer[x], g.L2G[l2g_ndx], getNodeAttr2_CUDA(cuda_ctx, *n));
         break;
      case GPU_OPENCL:
         net.sendAlt(x, setNodeAttr2, magicPointer[x], g.L2G[l2g_ndx], cl_ctx.getData(*n).nout);
         break;
      default:
         assert(false);
         break;
      }
   }
}

/*********************************************************************************
 *
 **********************************************************************************/

void sendGhostCellAttrs(Galois::Runtime::NetworkInterface& net, pGraph<Graph>& g) {
   for (unsigned x = 0; x < remoteReplicas.size(); ++x) {
      for (auto n : remoteReplicas[x]) {
         /* no per-personality needed but until nout is
          fixed for CPU and OpenCL ... */

         switch (personality) {
         case CPU:
            net.sendAlt(x, setNodeAttr, magicPointer[x], n, g.g.getData(n - g.g_offset).nout);
            break;
         case GPU_CUDA:
            net.sendAlt(x, setNodeAttr, magicPointer[x], n, getNodeAttr_CUDA(cuda_ctx, n - g.g_offset));
            break;
         case GPU_OPENCL:
            net.sendAlt(x, setNodeAttr, magicPointer[x], n, cl_ctx.getData(n - g.g_offset).nout);
            break;
         default:
            assert(false);
            break;
         }
      }
   }
}
/*********************************************************************************
 * Send ghost-cell updates to all hosts that require it. Go over all the remotereplica
 * arrays, and for each array, go over all the elements and send it to the host 'x'.
 * Note that we use the magicPointer array to obtain the reference of the graph object
 * where the node data is to be set.
 **********************************************************************************/
void sendGhostCells(Galois::Runtime::NetworkInterface& net, pGraph<Graph>& g) {
   for (unsigned x = 0; x < remoteReplicas.size(); ++x) {
      for (auto n : remoteReplicas[x]) {
         switch (personality) {
         case CPU:
            net.sendAlt(x, setNodeValue, magicPointer[x], n, g.g.getData(n - g.g_offset).value[g.g.getData(n - g.g_offset).current_version(BSP_FIELD_NAMES::PR_VAL_FIELD)]);
            break;
         case GPU_CUDA:
            net.sendAlt(x, setNodeValue, magicPointer[x], n, getNodeValue_CUDA(cuda_ctx, n - g.g_offset));
            break;
         case GPU_OPENCL:
            net.sendAlt(x, setNodeValue, magicPointer[x], n, cl_ctx.getData((n - g.g_offset)).value[g.g.getData(n - g.g_offset).current_version(BSP_FIELD_NAMES::PR_VAL_FIELD)]);
            break;
         default:
            assert(false);
            break;
         }
      }
   }

}
/*********************************************************************************
 *
 **********************************************************************************/

MarshalGraph pGraph2MGraph(pGraph<Graph> &g) {
   MarshalGraph m;

   m.nnodes = g.numNodes;
   m.nedges = g.numEdges;
   m.nowned = g.numOwned;
   m.g_offset = g.g_offset;
   m.id = g.id;
   m.row_start = (index_type *) calloc(m.nnodes + 1, sizeof(index_type));
   m.edge_dst = (index_type *) calloc(m.nedges, sizeof(index_type));

   // TODO: initialize node_data and edge_data
   m.node_data = NULL;
   m.edge_data = NULL;

   // pinched from Rashid's LC_LinearArray_Graph.h

   size_t edge_counter = 0, node_counter = 0;
   for (auto n = g.g.begin(); n != g.g.end() && *n != m.nnodes; n++, node_counter++) {
      m.row_start[node_counter] = edge_counter;
      if (*n < g.numOwned) {
         for (auto e = g.g.edge_begin(*n); e != g.g.edge_end(*n); e++) {
            if (g.g.getEdgeDst(e) < g.numNodes)
               m.edge_dst[edge_counter++] = g.g.getEdgeDst(e);
         }
      }
   }

   m.row_start[node_counter] = edge_counter;
   m.nedges = edge_counter;
   return m;
}
/*********************************************************************************
 *
 **********************************************************************************/

void loadGraphNonCPU(pGraph<Graph> &g) {
   MarshalGraph m;
   assert(personality != CPU);
   switch (personality) {
   case GPU_CUDA:
      m = pGraph2MGraph(g);
      load_graph_CUDA(cuda_ctx, m);
      break;
   case GPU_OPENCL:
      cl_ctx.loadGraphNonCPU(g.g, g.numOwned, g.numEdges, g.numNodes - g.numOwned);
      break;
   default:
      assert(false);
      break;
   }
   // TODO cleanup marshalgraph, leaks memory!
}

/*********************************************************************************
 *
 **********************************************************************************/
void inner_main() {
   auto& net = Galois::Runtime::getSystemNetworkInterface();
   Galois::StatManager statManager;
   auto& barrier = Galois::Runtime::getSystemBarrier();
   const unsigned my_host_id = Galois::Runtime::NetworkInterface::ID;
   Galois::Timer T_inner;
   T_inner.start();
   //Parse arg string when running on multiple hosts and update/override personality
   //with corresponding value.
   if (personality_set.length() == Galois::Runtime::NetworkInterface::Num) {
      switch (personality_set.c_str()[Galois::Runtime::NetworkInterface::ID]) {
      case 'g':
         personality = GPU_CUDA;
         break;
      case 'o':
         personality = GPU_OPENCL;
         break;
      case 'c':
      default:
         personality = CPU;
         break;
      }
   }
   fprintf(stderr, "Pre-barrier - Host: %d, Personality %s\n",Galois::Runtime::NetworkInterface::ID ,personality_str(personality).c_str());
   barrier.wait();
   fprintf(stderr, "Post-barrier - Host: %d, Personality %s\n",Galois::Runtime::NetworkInterface::ID ,personality_str(personality).c_str());
//   Graph rg;
   pGraph<Graph> g;
   g.loadGraph(inputFile);

   if (personality == GPU_CUDA) {
      cuda_ctx = get_CUDA_context(Galois::Runtime::NetworkInterface::ID);
      if (!init_CUDA_context(cuda_ctx, gpudevice))
         return ;
   } else if (personality == GPU_OPENCL) {
      Galois::OpenCL::cl_env.init(cldevice);
   }
<<<<<<< HEAD

   if(personality != CPU) loadGraphNonCPU(g);
=======
   if (personality != CPU)
      loadGraphNonCPU(g);
#if _HETERO_DEBUG_
   std::cout << g.id << " graph loaded\n";
#endif
>>>>>>> b6f549d4

   //local initialization
   if (personality == CPU) {
      InitializeGraph::go(g);
   } else if (personality == GPU_CUDA) {
      initialize_graph_cuda(cuda_ctx);
   } else if (personality == GPU_OPENCL) {
      cl_ctx.init(g.numOwned, g.numNodes);
   }
#if _HETERO_DEBUG_
   std::cout << g.id << " initialized\n";
#endif
   barrier.wait();

   //send pGraph pointers
   for (uint32_t x = 0; x < Galois::Runtime::NetworkInterface::Num; ++x)
      net.sendAlt(x, setRemotePtr, Galois::Runtime::NetworkInterface::ID, &g);

   //Ask for cells
   for (auto GID : g.L2G)
      net.sendAlt(g.getHost(GID), recvNodeStatic, GID, Galois::Runtime::NetworkInterface::ID);
#if _HETERO_DEBUG_
   std::cout << "["<<my_host_id<< "]:ask for remote replicas\n";
#endif
   barrier.wait();

   // send out partial contributions for nout from local -> ghost
   sendGhostCellAttrs2(net, g);
   barrier.wait();

   // send final nout values to remote replicas
#if _HETERO_DEBUG_
   std::cout << "["<<my_host_id<< "]:ask for ghost cell attrs\n";
#endif
   sendGhostCellAttrs(net, g);
   barrier.wait();

   for (int i = 0; i < maxIterations; ++i) {
#if _HETERO_DEBUG_
      std::cout << "Starting " << i << "\n";
#endif
      //communicate ghost cells
      sendGhostCells(net, g);
      barrier.wait();
#if _HETERO_DEBUG_
      std::cout << "Starting PR\n";
#endif
      //Do pagerank
      switch (personality) {
      case CPU:
         PageRank::go(g);
         WriteBack::go(g);
         break;
      case GPU_OPENCL:
         cl_ctx(g.numOwned);
         break;
      case GPU_CUDA:
         pagerank_cuda(cuda_ctx);
         break;
      default:
         break;
      }
      barrier.wait();
   }

   //Final synchronization to ensure that all the nodes are updated.
   sendGhostCells(net, g);
   barrier.wait();

   if (verify) {
      std::stringstream ss;
      ss << personality_str(personality) << "_" << my_host_id << "_of_" << Galois::Runtime::NetworkInterface::Num << "_page_ranks.csv";
      std::ofstream out_file(ss.str());
      switch (personality) {
      case CPU: {
         for (auto n = g.g.begin(); n != g.g.begin() + g.numOwned; ++n) {
            out_file << *n + g.g_offset << ", " << g.g.getData(*n).value[g.g.getData(*n).current_version(BSP_FIELD_NAMES::PR_VAL_FIELD)] << ", " << g.g.getData(*n).nout << "\n";
         }
         break;
      }
      case GPU_OPENCL: {
         for (int n = 0; n < g.numOwned; ++n) {
            out_file << n + g.g_offset << ", " << cl_ctx.getData(n).value[cl_ctx.getData(n).current_version(BSP_FIELD_NAMES::PR_VAL_FIELD)] << ", " << cl_ctx.getData(n).nout << "\n";
         }
         break;
      }
      case GPU_CUDA:
         for (int n = 0; n < g.numOwned; n++) {
            out_file << n + g.g_offset << ", " << getNodeValue_CUDA(cuda_ctx, n) << ", " << getNodeAttr_CUDA(cuda_ctx, n) << "\n";
         }
         break;
      }
      out_file.close();
   }
   T_inner.stop();
   std::cout << "Total time taken : " << T_inner.get() << " (msec)\n";
   net.terminate();
   std::cout.flush();

}

int main(int argc, char** argv) {
   LonestarStart(argc, argv, name, desc, url);
   //auto& net = Galois::Runtime::getSystemNetworkInterface();
   inner_main();
   return 0;
}<|MERGE_RESOLUTION|>--- conflicted
+++ resolved
@@ -424,16 +424,12 @@
    } else if (personality == GPU_OPENCL) {
       Galois::OpenCL::cl_env.init(cldevice);
    }
-<<<<<<< HEAD
-
-   if(personality != CPU) loadGraphNonCPU(g);
-=======
+
    if (personality != CPU)
       loadGraphNonCPU(g);
 #if _HETERO_DEBUG_
    std::cout << g.id << " graph loaded\n";
 #endif
->>>>>>> b6f549d4
 
    //local initialization
    if (personality == CPU) {
