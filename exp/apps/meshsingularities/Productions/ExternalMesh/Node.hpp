#ifndef NODE_HPP
#define NODE_HPP

#include <vector>
#include <string>
#include <cstdio>
#include <cstdlib>

#include "Element.hpp"
#include "../EquationSystem.h"

class Mesh;

class Node {
    private:
        int node = -1;
        Node *left = NULL;
        Node *right = NULL;
        Node *parent = NULL;
        std::vector<Element *> mergedElements;
        std::string production;
        std::vector<uint64_t> dofs;

        uint64_t dofsToElim;
        EquationSystem *system;

    public:
        int n_left = -1;
        int n_right = -1;

        uint64_t *leftPlaces;
        uint64_t *rightPlaces;

        Node(int num) : node(num) {}
        ~Node() {
            delete system;
            //delete leftPlaces;
            //delete rightPlaces;
        }

        void setLeft(Node *left);
        void setRight(Node *right);
        void setParent(Node *parent);

        Node *getLeft() const;
        Node *getRight() const;
        Node *getParent() const;

        void addElement (Element *e);
        std::vector<Element *> &getElements();
        void clearElements();

        void addDof(uint64_t dof);
        std::vector<uint64_t> &getDofs();
        void clearDofs();

        int getId() const;

        void setDofsToElim(uint64_t dofs);
        uint64_t getDofsToElim() const;

        void allocateSystem();

        void setProduction(std::string &prodname);
        std::string &getProduction();

        void (*mergeProduction)(double **matrixA, double *rhsA,
                                double **matrixB, double *rhsB,
                                double **matrixOut, double *rhsOut);

        void (*preprocessProduction)(double **matrixIn, double *rhsIn,
                                     double **matrixOut, double *rhsOut);
<<<<<<< HEAD
        void fillin() const;
        void merge() const;
        void eliminate() const;
        void bs() const;
=======
        void fillin();
        void merge();
        void eliminate();
        void bs();
        
        static bool isNeighbour (Node *node, Node *parent);
        static bool isNeighbour (Element *element1, Element *element2);
        int getNumberOfNeighbours(std::vector<Element *> * allElements);
        
        void rebuildElements();
>>>>>>> c9bd26f4
};

#endif // NODE_HPP<|MERGE_RESOLUTION|>--- conflicted
+++ resolved
@@ -70,23 +70,16 @@
 
         void (*preprocessProduction)(double **matrixIn, double *rhsIn,
                                      double **matrixOut, double *rhsOut);
-<<<<<<< HEAD
         void fillin() const;
         void merge() const;
         void eliminate() const;
         void bs() const;
-=======
-        void fillin();
-        void merge();
-        void eliminate();
-        void bs();
         
         static bool isNeighbour (Node *node, Node *parent);
         static bool isNeighbour (Element *element1, Element *element2);
         int getNumberOfNeighbours(std::vector<Element *> * allElements);
         
         void rebuildElements();
->>>>>>> c9bd26f4
 };
 
 #endif // NODE_HPP